--- conflicted
+++ resolved
@@ -33,18 +33,13 @@
 import java.util.function.Function;
 import java.util.function.Predicate;
 import java.util.regex.Pattern;
-import java.util.zip.DataFormatException;
 import org.apache.solr.client.solrj.SolrServerException;
 import org.apache.solr.common.MapWriter;
 import org.apache.solr.common.SolrException;
 import org.apache.solr.common.StringUtils;
 import org.apache.solr.common.annotation.JsonProperty;
 import org.apache.solr.common.cloud.ConnectionManager.IsClosed;
-<<<<<<< HEAD
-import org.apache.solr.common.util.CompressionUtil;
-=======
 import org.apache.solr.common.util.Compressor;
->>>>>>> fa72d986
 import org.apache.solr.common.util.ExecutorUtil;
 import org.apache.solr.common.util.ObjectReleaseTracker;
 import org.apache.solr.common.util.ReflectMapWriter;
@@ -425,14 +420,6 @@
     } else {
       result = keeper.getData(path, wrapWatcher(watcher), stat);
     }
-<<<<<<< HEAD
-    if (CompressionUtil.isCompressedBytes(result)) {
-      log.debug("Zookeeper data at path {} is compressed", path);
-      try {
-        result = CompressionUtil.decompressBytes(result);
-      } catch (DataFormatException e) {
-        throw new RuntimeException(e);
-=======
     if (compressor.isCompressedBytes(result)) {
       log.debug("Zookeeper data at path {} is compressed", path);
       try {
@@ -443,7 +430,6 @@
             String.format(
                 Locale.ROOT, "Unable to decompress data at path: %s from zookeeper", path),
             e);
->>>>>>> fa72d986
       }
     }
     metrics.reads.increment();
