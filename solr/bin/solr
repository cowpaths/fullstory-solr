#!/usr/bin/env bash
# Licensed to the Apache Software Foundation (ASF) under one or more
# contributor license agreements.  See the NOTICE file distributed with
# this work for additional information regarding copyright ownership.
# The ASF licenses this file to You under the Apache License, Version 2.0
# (the "License"); you may not use this file except in compliance with
# the License.  You may obtain a copy of the License at
#
#     http://www.apache.org/licenses/LICENSE-2.0
#
# Unless required by applicable law or agreed to in writing, software
# distributed under the License is distributed on an "AS IS" BASIS,
# WITHOUT WARRANTIES OR CONDITIONS OF ANY KIND, either express or implied.
# See the License for the specific language governing permissions and
# limitations under the License.


# CONTROLLING STARTUP:
#
# Use solr --help to see available command-line options. In addition
# to passing command-line options, this script looks for an include
# file named solr.in.sh to set environment variables. Specifically,
# the following locations are searched in this order:
#
# <script location>/.
# $HOME/.solr.in.sh
# /usr/share/solr
# /usr/local/share/solr
# /etc/default
# /var/solr
# /opt/solr
#
# Another option is to specify the full path to the include file in the
# environment. For example:
#
#   $ SOLR_INCLUDE=/path/to/solr.in.sh solr start
#
# Note: This is particularly handy for running multiple instances on a
# single installation, or for quick tests.
#
# Finally, developers and enthusiasts who frequently run from a Git
# checkout, and do not want to locally modify bin/solr.in.sh, can put
# a customized include file at ~/.solr.in.sh.
#
# If you would rather configure startup entirely from the environment, you
# can disable the include by exporting an empty SOLR_INCLUDE, or by
# ensuring that no include files exist in the aforementioned search list.

SOLR_SCRIPT="$0"
verbose=false
THIS_OS=$(uname -s)

# What version of Java is required to run this version of Solr.
JAVA_VER_REQ=11

stop_all=false

# for now, we don't support running this script from cygwin due to problems
# like not having lsof, ps auxww, curl, and awkward directory handling
if [ "${THIS_OS:0:6}" == "CYGWIN" ]; then
  echo -e "This script does not support cygwin due to severe limitations and lack of adherence\nto BASH standards, such as lack of lsof, curl, and ps options.\n\nPlease use the native solr.cmd script on Windows!"
  exit 1
fi
# Alpine Linux BusyBox comes with a stripped down ps, make sure we have a fully featured one
# shellcheck disable=SC2046
if [ $$ -ne $(ps -o pid='' -p $$ || echo 0) ] ; then
  echo -e "This script relies on a version of ps that supports the -p flag.\n\nPlease install a POSIX compliant version and try again."
  exit 1
fi

# This helps with debugging when running bats tests but not the whole script is compliant yet
# set -u
# set -o pipefail

# Resolve symlinks to this script
while [ -h "$SOLR_SCRIPT" ] ; do
  ls=$(ls -ld "$SOLR_SCRIPT")
  # Drop everything prior to ->
  link=$(expr "$ls" : '.*-> \(.*\)$')
  if expr "$link" : '/.*' > /dev/null; then
    SOLR_SCRIPT="$link"
  else
    SOLR_SCRIPT=$(dirname "$SOLR_SCRIPT")/"$link"
  fi
done

CDPATH=''  # Prevent "file or directory not found" for 'cdpath' users
SOLR_TIP=$(dirname "$SOLR_SCRIPT")/..
# shellcheck disable=SC2164
SOLR_TIP_SYM=$(cd "$SOLR_TIP"; pwd -L)
# shellcheck disable=SC2164
SOLR_TIP=$(cd "$SOLR_TIP"; pwd -P)
DEFAULT_SERVER_DIR="$SOLR_TIP/server"

# If an include wasn't specified in the environment, then search for one...
if [[ -z "${SOLR_INCLUDE:-}" ]]; then
  # Locations (in order) to use when searching for an include file.
  for include in "$(dirname "$0")/solr.in.sh" \
               "$HOME/.solr.in.sh" \
               /usr/share/solr/solr.in.sh \
               /usr/local/share/solr/solr.in.sh \
               /etc/default/solr.in.sh \
               /var/solr/solr.in.sh \
               /opt/solr/solr.in.sh; do
    if [ -r "$include" ]; then
        SOLR_INCLUDE="$include"
        . "$include"
        break
    fi
  done
elif [ -r "$SOLR_INCLUDE" ]; then
  . "$SOLR_INCLUDE"
fi

# Export variables we want to make visible to Solr sub-process
for var in $(compgen -v); do
  if [[ "$var" =~ ^(SOLR_.*|DEFAULT_CONFDIR|ZK_.*|GCS_BUCKET|GCS_.*|S3_.*|OTEL_.*|AWS_.*)$ ]]; then
    export "${var?}"
  fi
done

# if pid dir is unset, default to $solr_tip/bin
: "${SOLR_PID_DIR:=$SOLR_TIP/bin}"

if [ -n "${SOLR_JAVA_HOME:-}" ]; then
  JAVA="$SOLR_JAVA_HOME/bin/java"
  JSTACK="$SOLR_JAVA_HOME/bin/jstack"
elif [ -n "${JAVA_HOME:-}" ]; then
  for java in "$JAVA_HOME"/bin/amd64 "$JAVA_HOME"/bin; do
    if [ -x "$java/java" ]; then
      JAVA="$java/java"
      if [ -x "$java/jstack" ]; then
        JSTACK="$java/jstack"
      elif [ -x "$(command -v jattach)" ]; then
        JATTACH="$(command -v jattach)"
      else
        echo >&2 "neither jattach nor jstack in $JAVA_HOME could be found, so no thread dumps are possible. Continuing."
      fi
      break
    fi
  done
  if [ -z "$JAVA" ]; then
    echo >&2 "The currently defined JAVA_HOME ($JAVA_HOME) refers"
    echo >&2 "to a location where Java could not be found.  Aborting."
    echo >&2 "Either fix the JAVA_HOME variable or remove it from the"
    echo >&2 "environment so that the system PATH will be searched."
    exit 1
  fi
else
  JAVA=java
  JSTACK=jstack
fi

: "${SOLR_STOP_WAIT:=180}"
: "${SOLR_START_WAIT:=$SOLR_STOP_WAIT}" # defaulting to $SOLR_STOP_WAIT for backwards compatibility reasons

# Store whether a solr port was explicitly provided, for the "solr stop" command.
PROVIDED_SOLR_PORT="${SOLR_PORT:-}"
: "${SOLR_PORT:=8983}"
export SOLR_PORT

# test that Java exists, is executable and correct version
JAVA_VER=$("$JAVA" -version 2>&1)
# shellcheck disable=SC2181
if [[ $? -ne 0 ]] ; then
  echo >&2 "Java not found, or an error was encountered when running java."
  echo >&2 "A working Java $JAVA_VER_REQ JRE is required to run Solr!"
  echo >&2 "Please install latest version of Java $JAVA_VER_REQ or set JAVA_HOME properly."
  echo >&2 "Command that we tried: '${JAVA} -version', with response:"
  echo >&2 "${JAVA_VER}"
  echo >&2
  echo >&2 "Debug information:"
  echo >&2 "JAVA_HOME: ${JAVA_HOME:-N/A}"
  echo >&2 "Active Path:"
  echo >&2 "${PATH}"
  exit 1
else
  JAVA_VER_NUM=$(echo "$JAVA_VER" | grep -v '_OPTIONS' | head -1 | awk -F '"' '/version/ {print $2}' | sed -e's/^1\.//' | sed -e's/[._-].*$//')
  if [[ "$JAVA_VER_NUM" -lt "$JAVA_VER_REQ" ]] ; then
    echo >&2 "Your current version of Java is too old to run this version of Solr."
    echo >&2 "We found major version $JAVA_VER_NUM, using command '${JAVA} -version', with response:"
    echo >&2 "${JAVA_VER}"
    echo >&2
    echo >&2 "Please install latest version of Java $JAVA_VER_REQ or set JAVA_HOME properly."
    echo >&2
    echo >&2 "Debug information:"
    echo >&2 "JAVA_HOME: ${JAVA_HOME:-N/A}"
    echo >&2 "Active Path:"
    echo >&2 "${PATH}"
    exit 1
  fi
  JAVA_VENDOR="Oracle"
   # OpenJ9 was previously known as IBM J9, this will match both
  if [ "$(echo "$JAVA_VER" | grep -i -E "OpenJ9|IBM J9")" != "" ]; then
      JAVA_VENDOR="OpenJ9"
  fi
fi


# Select HTTP OR HTTPS related configurations
SOLR_URL_SCHEME=http
SOLR_JETTY_CONFIG=()
SOLR_SSL_OPTS=""

if [ -n "${SOLR_HADOOP_CREDENTIAL_PROVIDER_PATH:-}" ]; then
  SOLR_SSL_OPTS+=" -Dhadoop.security.credential.provider.path=$SOLR_HADOOP_CREDENTIAL_PROVIDER_PATH"
fi

if [ -z "${SOLR_SSL_ENABLED:-}" ]; then
  if [ -n "${SOLR_SSL_KEY_STORE:-}" ]; then
    SOLR_SSL_ENABLED="true" # implicitly from earlier behaviour
  else
    SOLR_SSL_ENABLED="false"
  fi
fi
if [ "$SOLR_SSL_ENABLED" == "true" ]; then
  SOLR_JETTY_CONFIG+=("--module=https" "--lib=$DEFAULT_SERVER_DIR/solr-webapp/webapp/WEB-INF/lib/*")
<<<<<<< HEAD
  if [ "$SOLR_PORT" != "$SOLR_SSL_PORT" ]; then
    SOLR_JETTY_CONFIG+=("--module=http")
=======
  if [ "${SOLR_SSL_RELOAD_ENABLED:-true}" == "true" ]; then
    SOLR_JETTY_CONFIG+=("--module=ssl-reload")
    SOLR_SSL_OPTS+=" -Dsolr.keyStoreReload.enabled=true"
>>>>>>> ca6a71e3
  fi
  SOLR_URL_SCHEME=https
  if [ -n "$SOLR_SSL_KEY_STORE" ]; then
    SOLR_SSL_OPTS+=" -Dsolr.jetty.keystore=$SOLR_SSL_KEY_STORE"
    if [ "${SOLR_SSL_RELOAD_ENABLED:-true}" == "true" ] && [ "${SOLR_SECURITY_MANAGER_ENABLED:-true}" == "true"  ]; then
      # In this case we need to allow reads from the parent directory of the keystore
      SOLR_SSL_OPTS+=" -Dsolr.jetty.keystoreParentPath=$SOLR_SSL_KEY_STORE/.."
    fi
  fi
  if [ -n "$SOLR_SSL_KEY_STORE_PASSWORD" ]; then
    export SOLR_SSL_KEY_STORE_PASSWORD=$SOLR_SSL_KEY_STORE_PASSWORD
  fi
  if [ -n "$SOLR_SSL_KEY_STORE_TYPE" ]; then
    SOLR_SSL_OPTS+=" -Dsolr.jetty.keystore.type=$SOLR_SSL_KEY_STORE_TYPE"
  fi

  if [ -n "$SOLR_SSL_TRUST_STORE" ]; then
    SOLR_SSL_OPTS+=" -Dsolr.jetty.truststore=$SOLR_SSL_TRUST_STORE"
  fi
  if [ -n "$SOLR_SSL_TRUST_STORE_PASSWORD" ]; then
    export SOLR_SSL_TRUST_STORE_PASSWORD=$SOLR_SSL_TRUST_STORE_PASSWORD
  fi
  if [ -n "$SOLR_SSL_TRUST_STORE_TYPE" ]; then
    SOLR_SSL_OPTS+=" -Dsolr.jetty.truststore.type=$SOLR_SSL_TRUST_STORE_TYPE"
  fi

  if [ "${SOLR_SSL_CLIENT_HOSTNAME_VERIFICATION:true}" == "true" ] ; then
    SOLR_SSL_OPTS+=" -Dsolr.jetty.ssl.verifyClientHostName=HTTPS"
  fi

  if [ -n "$SOLR_SSL_NEED_CLIENT_AUTH" ]; then
    SOLR_SSL_OPTS+=" -Dsolr.jetty.ssl.needClientAuth=$SOLR_SSL_NEED_CLIENT_AUTH"
  fi
  if [ -n "$SOLR_SSL_WANT_CLIENT_AUTH" ]; then
    SOLR_SSL_OPTS+=" -Dsolr.jetty.ssl.wantClientAuth=$SOLR_SSL_WANT_CLIENT_AUTH"
  fi

  if [ -n "$SOLR_SSL_CLIENT_KEY_STORE" ]; then
    SOLR_SSL_OPTS+=" -Djavax.net.ssl.keyStore=$SOLR_SSL_CLIENT_KEY_STORE"

    if [ -n "$SOLR_SSL_CLIENT_KEY_STORE_PASSWORD" ]; then
      export SOLR_SSL_CLIENT_KEY_STORE_PASSWORD=$SOLR_SSL_CLIENT_KEY_STORE_PASSWORD
    fi
    if [ -n "$SOLR_SSL_CLIENT_KEY_STORE_TYPE" ]; then
      SOLR_SSL_OPTS+=" -Djavax.net.ssl.keyStoreType=$SOLR_SSL_CLIENT_KEY_STORE_TYPE"
    fi
    if [ "${SOLR_SSL_RELOAD_ENABLED:-true}" == "true" ] && [ "${SOLR_SECURITY_MANAGER_ENABLED:-true}" == "true"  ]; then
      # In this case we need to allow reads from the parent directory of the keystore
      SOLR_SSL_OPTS+=" -Djavax.net.ssl.keyStoreParentPath=$SOLR_SSL_CLIENT_KEY_STORE/.."
    fi
  else
    if [ -n "$SOLR_SSL_KEY_STORE" ]; then
      SOLR_SSL_OPTS+=" -Djavax.net.ssl.keyStore=$SOLR_SSL_KEY_STORE"
    fi
    if [ -n "$SOLR_SSL_KEY_STORE_TYPE" ]; then
      SOLR_SSL_OPTS+=" -Djavax.net.ssl.keyStoreType=$SOLR_SSL_KEY_STORE_TYPE"
    fi
  fi

  if [ -n "$SOLR_SSL_CHECK_PEER_NAME" ]; then
    SOLR_SSL_OPTS+=" -Dsolr.ssl.checkPeerName=$SOLR_SSL_CHECK_PEER_NAME -Dsolr.jetty.ssl.sniHostCheck=$SOLR_SSL_CHECK_PEER_NAME"
  fi

  if [ -n "$SOLR_SSL_CLIENT_TRUST_STORE" ]; then
    SOLR_SSL_OPTS+=" -Djavax.net.ssl.trustStore=$SOLR_SSL_CLIENT_TRUST_STORE"

    if [ -n "$SOLR_SSL_CLIENT_TRUST_STORE_PASSWORD" ]; then
      export SOLR_SSL_CLIENT_TRUST_STORE_PASSWORD=$SOLR_SSL_CLIENT_TRUST_STORE_PASSWORD
    fi
    if [ -n "$SOLR_SSL_CLIENT_TRUST_STORE_TYPE" ]; then
      SOLR_SSL_OPTS+=" -Djavax.net.ssl.trustStoreType=$SOLR_SSL_CLIENT_TRUST_STORE_TYPE"
    fi
  else
    if [ -n "$SOLR_SSL_TRUST_STORE" ]; then
      SOLR_SSL_OPTS+=" -Djavax.net.ssl.trustStore=$SOLR_SSL_TRUST_STORE"
    fi

    if [ -n "$SOLR_SSL_TRUST_STORE_TYPE" ]; then
      SOLR_SSL_OPTS+=" -Djavax.net.ssl.trustStoreType=$SOLR_SSL_TRUST_STORE_TYPE"
    fi
  fi
else
  SOLR_JETTY_CONFIG+=("--module=http")
fi
export SOLR_URL_SCHEME

# Requestlog options
if [ "${SOLR_REQUESTLOG_ENABLED:-true}" == "true" ]; then
  SOLR_JETTY_CONFIG+=("--module=requestlog")
fi

# Jetty gzip module enabled by default
if [ "${SOLR_GZIP_ENABLED:-true}" == "true" ]; then
  SOLR_JETTY_CONFIG+=("--module=gzip")
fi

# Authentication options
if [ -z "${SOLR_AUTH_TYPE:-}" ] && [ -n "${SOLR_AUTHENTICATION_OPTS:-}" ]; then
  echo "WARNING: SOLR_AUTHENTICATION_OPTS environment variable configured without associated SOLR_AUTH_TYPE variable"
  echo "         Please configure SOLR_AUTH_TYPE environment variable with the authentication type to be used."
  echo "         Currently supported authentication types are [kerberos, basic]"
fi

if [ -n "${SOLR_AUTH_TYPE:-}" ] && [ -n "${SOLR_AUTHENTICATION_CLIENT_BUILDER:-}" ]; then
  echo "WARNING: SOLR_AUTHENTICATION_CLIENT_BUILDER and SOLR_AUTH_TYPE environment variables are configured together."
  echo "         Use SOLR_AUTH_TYPE environment variable to configure authentication type to be used. "
  echo "         Currently supported authentication types are [kerberos, basic]"
  echo "         The value of SOLR_AUTHENTICATION_CLIENT_BUILDER environment variable will be ignored"
fi

if [ -n "${SOLR_AUTH_TYPE:-}" ]; then
  case "$(echo "$SOLR_AUTH_TYPE" | awk '{print tolower($0)}')" in
    basic)
      SOLR_AUTHENTICATION_CLIENT_BUILDER="org.apache.solr.client.solrj.impl.PreemptiveBasicAuthClientBuilderFactory"
      ;;
    kerberos)
      SOLR_AUTHENTICATION_CLIENT_BUILDER="org.apache.solr.client.solrj.impl.Krb5HttpClientBuilder"
      ;;
    *)
      echo "ERROR: Value specified for SOLR_AUTH_TYPE environment variable is invalid."
      exit 1
   esac
fi

if [ -n "${SOLR_AUTHENTICATION_CLIENT_CONFIGURER:-}" ]; then
  echo "WARNING: Found unsupported configuration variable SOLR_AUTHENTICATION_CLIENT_CONFIGURER"
  echo "         Please start using SOLR_AUTH_TYPE instead"
fi
if [ -n "${SOLR_AUTHENTICATION_CLIENT_BUILDER:-}" ]; then
  AUTHC_CLIENT_BUILDER_ARG="-Dsolr.httpclient.builder.factory=$SOLR_AUTHENTICATION_CLIENT_BUILDER"
  AUTHC_OPTS="${AUTHC_CLIENT_BUILDER_ARG:-}"
fi
# This looks strange, but it is to avoid extra spaces when we have only one of the values set
AUTHC_OPTS="${AUTHC_OPTS:-}${SOLR_AUTHENTICATION_OPTS:+ $SOLR_AUTHENTICATION_OPTS}"

# Set the SOLR_TOOL_HOST variable for use when connecting to a running Solr instance
SOLR_TOOL_HOST="${SOLR_HOST:-localhost}"
export SOLR_TOOL_HOST

function print_usage() {
  CMD="${1:-}"
  ERROR_MSG="${2:-}"

  if [ -n "${ERROR_MSG:-}" ]; then
    echo -e "\nERROR: $ERROR_MSG\n"
  fi

  if [ -z "${CMD:-}" ]; then
    echo ""
    echo "Usage: solr COMMAND OPTIONS"
    echo "       where COMMAND is one of: start, stop, restart, status, healthcheck, create, create_core, create_collection, delete, version, zk, auth, assert, config, export, api, package, post, postlogs"
    echo ""
    echo "  Standalone server example (start Solr running in the background on port 8984):"
    echo ""
    echo "    ./solr start -p 8984"
    echo ""
    echo "  SolrCloud example (start Solr running in SolrCloud mode using localhost:2181 to connect to Zookeeper, with 1g max heap size and remote Java debug options enabled):"
    echo ""
    echo "    ./solr start -c -m 1g -z localhost:2181 -a \"-Xdebug -Xrunjdwp:transport=dt_socket,server=y,suspend=n,address=1044\""
    echo ""
    echo "  Omit '-z localhost:2181' from the above command if you have defined ZK_HOST in solr.in.sh."
    echo ""
    echo "Pass -help or -h after any COMMAND to see command-specific usage information,"
    echo "  such as:    ./solr start -help or ./solr stop -h"
    echo ""
  elif [[ "$CMD" == "start" || "$CMD" == "restart" ]]; then
    echo ""
    echo "Usage: solr $CMD [-f] [-c] [--host host] [-p port] [-d directory] [-z zkHost] [-m memory] [-e example] [-s solr.solr.home] [-t solr.data.home] [-a \"additional-options\"] [-V]"
    echo ""
    echo "  -f                    Start Solr in foreground; default starts Solr in the background"
    echo "                          and sends stdout / stderr to solr-PORT-console.log"
    echo ""
    echo "  -c or --cloud         Start Solr in SolrCloud mode; if -z not supplied and ZK_HOST not defined in"
    echo "                          solr.in.sh, an embedded ZooKeeper instance is started on Solr port+1000,"
    echo "                          such as 9983 if Solr is bound to 8983"
    echo ""
    echo "  --host <host>         Specify the hostname for this Solr instance"
    echo ""
    echo "  -p/--port <port>      Specify the port to start the Solr HTTP listener on; default is 8983"
    echo "                          The specified port (SOLR_PORT) will also be used to determine the stop port"
    echo "                          STOP_PORT=(\$SOLR_PORT-1000) and JMX RMI listen port RMI_PORT=(\$SOLR_PORT+10000). "
    echo "                          For instance, if you set -p 8985, then the STOP_PORT=7985 and RMI_PORT=18985"
    echo ""
    echo "  -d <dir>              Specify the Solr server directory; defaults to server"
    echo ""
    echo "  -z/--zk-host <zkHost> Zookeeper connection string; only used when running in SolrCloud mode using -c"
    echo "                          If neither ZK_HOST is defined in solr.in.sh nor the -z parameter is specified,"
    echo "                          an embedded ZooKeeper instance will be launched."
    echo "                          Set the ZK_CREATE_CHROOT environment variable to true if your ZK host has a chroot path, and you want to create it automatically."
    echo ""
    echo "  -m/--memory <memory>  Sets the min (-Xms) and max (-Xmx) heap size for the JVM, such as: -m 4g"
    echo "                          results in: -Xms4g -Xmx4g; by default, this script sets the heap size to 512m"
    echo ""
    echo "  -s <dir>              Sets the solr.solr.home system property; Solr will create core directories under"
    echo "                          this directory. This allows you to run multiple Solr instances on the same host"
    echo "                          while reusing the same server directory set using the -d parameter. If set, the"
    echo "                          specified directory should contain a solr.xml file, unless solr.xml exists in Zookeeper."
    echo "                          This parameter is ignored when running examples (-e), as the solr.solr.home depends"
    echo "                          on which example is run. The default value is server/solr. If passed relative dir,"
    echo "                          validation with current dir will be done, before trying default server/<dir>"
    echo ""
    echo "  -t/--data-home <dir>  Sets the solr.data.home system property, where Solr will store index data in <instance_dir>/data subdirectories."
    echo "                          If not set, Solr uses solr.solr.home for config and data."
    echo ""
    echo "  -e <example>          Name of the example to run; available examples:"
    echo "      cloud:              SolrCloud example"
    echo "      techproducts:       Comprehensive example illustrating many of Solr's core capabilities"
    echo "      schemaless:         Schema-less example (schema is inferred from data during indexing)"
    echo "      films:              Example of starting with _default configset and adding explicit fields dynamically"
    echo ""
    echo "  -a <jvmParams>        Additional parameters to pass to the JVM when starting Solr, such as to setup"
    echo "                          Java debug options. For example, to enable a Java debugger to attach to the Solr JVM"
    echo "                          you could pass: -a \"-agentlib:jdwp=transport=dt_socket,server=y,suspend=n,address=18983\""
    echo "                          In most cases, you should wrap the additional parameters in double quotes."
    echo ""
    echo "  -j <jettyParams>      Additional parameters to pass to Jetty when starting Solr."
    echo "                          For example, to add configuration folder that jetty should read"
    echo "                          you could pass: -j \"--include-jetty-dir=/etc/jetty/custom/server/\""
    echo "                          In most cases, you should wrap the additional parameters in double quotes."
    echo ""
    echo "  --no-prompt            Don't prompt for input; accept all defaults when running examples that accept user input"
    echo ""
    echo "  --force               If attempting to start Solr as the root user, the script will exit with a warning that running Solr as \"root\" can cause problems."
    echo "                          It is possible to override this warning with the '--force' parameter."
    echo ""
    echo "  -v and -q             Verbose (-v) or quiet (-q) logging. Sets default log level of Solr to DEBUG or WARN instead of INFO"
    echo ""
    echo "  -V/--verbose           Verbose messages from this script"
    echo ""
  elif [ "$CMD" == "stop" ]; then
    echo ""
    echo "Usage: solr stop [-k key] [-p port] [-V]"
    echo ""
    echo "  -k <key>      Stop key; default is solrrocks"
    echo ""
    echo "  -p <port>     Specify the port the Solr HTTP listener is bound to"
    echo ""
    echo "  --all         Find and stop all running Solr servers on this host"
    echo ""
    echo "  -V/--verbose   Verbose messages from this script"
    echo ""
    echo "  NOTE: To see if any Solr servers are running, do: solr status"
    echo ""
  elif [ "$CMD" == "healthcheck" ]; then
    echo ""
    echo "Usage: solr healthcheck [-c collection] [-z zkHost] [-V]"
    echo ""
    echo "Can be run from remote (non-Solr) hosts, as long as a proper ZooKeeper connection is provided"
    echo ""
    echo "  -c <collection>         Collection to run healthcheck against."
    echo ""
    echo "  -z or -zkHost <zkHost>  Zookeeper connection string; unnecessary if ZK_HOST is defined in solr.in.sh;"
    echo "                            otherwise, default is localhost:9983"
    echo ""
    echo "  -V/-verbose             Enable more verbose output for this script."
    echo ""
  elif [ "$CMD" == "status" ]; then
    echo ""
    echo "Usage: solr status"
    echo ""
    echo "  This command will show the status of all running Solr servers."
    echo "  It can only detect those Solr servers running on the current host."
    echo ""
  elif [ "$CMD" == "create" ]; then
    echo ""
    echo "Usage: solr create [-c name] [-d confdir] [-n configName] [--shards #] [-rf #] [-p port] [-V]"
    echo ""
    echo "  Create a core or collection depending on whether Solr is running in standalone (core) or SolrCloud"
    echo "  mode (collection). In other words, this action detects which mode Solr is running in, and then takes"
    echo "  the appropriate action."
    echo ""
  elif [ "$CMD" == "delete" ]; then
    echo ""
    echo "Usage: solr delete [-c name] [-deleteConfig true|false] [-p port] [-V]"
    echo ""
    echo "  Deletes a core or collection depending on whether Solr is running in standalone (core) or SolrCloud"
    echo "  mode (collection). If you're deleting a collection in SolrCloud mode, the default behavior is to also"
    echo "  delete the configuration directory from Zookeeper so long as it is not being used by another collection."
    echo "  You can override this behavior by passing -deleteConfig false when running this command."
    echo ""
    echo "  Can be run on remote (non-Solr) hosts, as long as a valid SOLR_HOST is provided in solr.in.sh"
    echo ""
  elif [ "$CMD" == "create_core" ]; then
    echo ""
    echo "Usage: solr create_core [-c core] [-d confdir] [-p port] [-V]"
    echo ""
    echo "When a configSet is used, this can be run from remote (non-Solr) hosts.  If pointing at a non-configSet directory, this"
    echo "must be run from the host that you wish to create the core on"
    echo ""
    echo "  -c <core>           Name of core to create"
    echo ""
    echo "  -d <confdir>        Configuration directory to copy when creating the new core, built-in options are:"
    echo ""
    echo "      _default: Minimal configuration, which supports enabling/disabling field-guessing support"
    echo "      sample_techproducts_configs: Example configuration with many optional features enabled to"
    echo "         demonstrate the full power of Solr"
    echo ""
    echo "      If not specified, default is: _default"
    echo ""
    echo "      Alternatively, you can pass the path to your own configuration directory instead of using"
    echo "      one of the built-in configurations, such as: bin/solr create_core -c mycore -d /tmp/myconfig"
    echo ""
    echo "  -p or -port <port>  Port of a local Solr instance where you want to create the new core"
    echo "                        If not specified, the script will search the local system for a running"
    echo "                        Solr instance and will use the port of the first server it finds."
    echo ""
    echo "  -force              If attempting to start Solr as the root user, the script will exit with a warning that running Solr as "root" can cause problems."
    echo "                        It is possible to override this warning with the '-force' parameter."
    echo ""
    echo "  -V/-verbose   Enable more verbose output for this script"
    echo ""
  elif [ "$CMD" == "create_collection" ]; then
    echo ""
    echo "Usage: solr create_collection [-c collection] [-d confdir] [-n configName] [-shards #] [-replicationFactor #] [-p port] [-V]"
    echo ""
    echo "Can be run from remote (non-Solr) hosts, as long as a valid SOLR_HOST is provided in solr.in.sh"
    echo "  -c <collection>               Name of collection to create"
    echo ""
    echo "  -d <confdir>                  Configuration directory to copy when creating the new collection, built-in options are:"
    echo ""
    echo "        _default: Minimal configuration, which supports enabling/disabling field-guessing support"
    echo "          sample_techproducts_configs: Example configuration with many optional features enabled to"
    echo "          demonstrate the full power of Solr"
    echo ""
    echo "        If not specified, default is: _default"
    echo ""
    echo "        Alternatively, you can pass the path to your own configuration directory instead of using"
    echo "        one of the built-in configurations, such as: bin/solr create_collection -c mycoll -d /tmp/myconfig"
    echo ""
    echo "        By default the script will upload the specified confdir directory into Zookeeper using the same"
    echo "        name as the collection (-c) option. Alternatively, if you want to reuse an existing directory"
    echo "        or create a confdir in Zookeeper that can be shared by multiple collections, use the -n option"
    echo ""
    echo "  -n <configName>                 Name the configuration directory in Zookeeper; by default, the configuration"
    echo "                                    will be uploaded to Zookeeper using the collection name (-c), but if you want"
    echo "                                    to use an existing directory or override the name of the configuration in"
    echo "                                    Zookeeper, then use the -c option."
    echo ""
    echo "  -shards <#>                     Number of shards to split the collection into; default is 1"
    echo ""
    echo "  -replicationFactor or -rf <#>   Number of copies of each document in the collection, default is 1 (no replication)"
    echo ""
    echo "  -p or -port <port>              Port of a local Solr instance where you want to create the new collection"
    echo "                                    If not specified, the script will search the local system for a running"
    echo "                                    Solr instance and will use the port of the first server it finds."
    echo ""
    echo "  -force                          If attempting to start Solr as the root user, the script will exit with a warning that running Solr as "root" can cause problems."
    echo "                                    It is possible to override this warning with the '-force' parameter."
    echo ""
    echo "  -V/-verbose                     Enable more verbose output for this script."
    echo ""
  elif [ "$CMD" == "zk" ]; then
    print_short_zk_usage ""
    echo "         Can be run on remote (non-Solr) hosts, as long as valid ZK_HOST information is provided"
    echo "         Be sure to check the Solr logs in case of errors."
    echo ""
    echo "             -z zkHost          Optional Zookeeper connection string for all commands. If specified it"
    echo "                                  overrides the 'ZK_HOST=...'' defined in solr.in.sh."
    echo ""
    echo "             -s solrUrl         Optional Solr URL to look up the correct zkHost connection string via."
    echo ""
    echo "             -v/--verbose       Enable more verbose output for this script."
    echo ""
    echo "         upconfig uploads a configset from the local machine to Zookeeper. (Backcompat: -upconfig)"
    echo ""
    echo "         downconfig downloads a configset from Zookeeper to the local machine. (Backcompat: -downconfig)"
    echo ""
    echo "             -n <configName>    Name of the configset in Zookeeper that will be the destination of"
    echo "                                  'upconfig' and the source for 'downconfig'."
    echo ""
    echo "             -d <confdir>       The local directory the configuration will be uploaded from for"
    echo "                                  'upconfig' or downloaded to for 'downconfig'. If 'confdir' is a child of"
    echo "                                  ...solr/server/solr/configsets' then the configs will be copied from/to"
    echo "                                  that directory. Otherwise it is interpreted as a simple local path."
    echo ""
    echo "         cp copies files or folders to/from Zookeeper or Zookeeper -> Zookeeper"
    echo ""
    echo "             -r       Recursively copy <src> to <dst>. Command will fail if <src> has children and "
    echo "                        -r is not specified. Optional"
    echo ""
    echo "             <src>, <dest> : [file:][/]path/to/local/file or zk:/path/to/zk/node"
    echo "                             NOTE: <src> and <dest> may both be Zookeeper resources prefixed by 'zk:'"
    echo "             When <src> is a zk resource, <dest> may be '.'"
    echo "             If <dest> ends with '/', then <dest> will be a local folder or parent znode and the last"
    echo "             element of the <src> path will be appended unless <src> also ends in a slash. "
    echo "             <dest> may be zk:, which may be useful when using the cp -r form to backup/restore "
    echo "             the entire zk state."
    echo "             You must enclose local paths that end in a wildcard in quotes or just"
    echo "             end the local path in a slash. That is,"
    echo "             'bin/solr zk cp -r /some/dir/ zk:/ -z localhost:2181' is equivalent to"
    echo "             'bin/solr zk cp -r \"/some/dir/*\" zk:/ -z localhost:2181'"
    echo "             but 'bin/solr zk cp -r /some/dir/* zk:/ -z localhost:2181' will throw an error"
    echo ""
    echo "             here's an example of backup/restore for a ZK configuration:"
    echo "             to copy to local: 'bin/solr zk cp -r zk:/ /some/dir -z localhost:2181'"
    echo "             to restore to ZK: 'bin/solr zk cp -r /some/dir/ zk:/ -z localhost:2181'"
    echo ""
    echo "             The 'file:' prefix is stripped, thus 'file:/wherever' specifies an absolute local path and"
    echo "             'file:somewhere' specifies a relative local path. All paths on Zookeeper are absolute."
    echo ""
    echo "             Zookeeper nodes CAN have data, so moving a single file to a parent znode"
    echo "             will overlay the data on the parent Znode so specifying the trailing slash"
    echo "             can be important."
    echo ""
    echo "             Wildcards are supported when copying from local, trailing only and must be quoted."
    echo ""
    echo "         rm deletes files or folders on Zookeeper"
    echo ""
    echo "             -r       Recursively delete if <path> is a directory. Command will fail if <path>"
    echo "                        has children and -r is not specified. Optional"
    echo "             <path> : [zk:]/path/to/zk/node. <path> may not be the root ('/')"
    echo ""
    echo "         mv moves (renames) znodes on Zookeeper"
    echo ""
    echo "             <src>, <dest> : Zookeeper nodes, the 'zk:' prefix is optional."
    echo "             If <dest> ends with '/', then <dest> will be a parent znode"
    echo "             and the last element of the <src> path will be appended."
    echo "             Zookeeper nodes CAN have data, so moving a single file to a parent znode"
    echo "             will overlay the data on the parent Znode so specifying the trailing slash"
    echo "             is important."
    echo ""
    echo "         ls lists the znodes on Zookeeper"
    echo ""
    echo "             -r       Recursively descends the path listing all znodes. Optional"
    echo "             <path>:  The Zookeeper path to use as the root."
    echo ""
    echo "             Only the node names are listed, not data"
    echo ""
    echo "         mkroot makes a znode in Zookeeper with no data. Can be used to make a path of arbitrary"
    echo "             depth but primarily intended to create a 'chroot'."
    echo ""
    echo "             <path>:  The Zookeeper path to create. Leading slash is assumed if not present."
    echo "                        Intermediate nodes are created as needed if not present."
    echo ""
  fi
} # end print_usage

function print_short_zk_usage() {

  if [ "$1" != "" ]; then
    echo -e "\nERROR: $1\n"
  fi

  echo "  Usage: solr zk upconfig|downconfig -d <confdir> -n <configName> [-z zkHost] [-s solrUrl]"
  echo "         solr zk cp [-r] <src> <dest> [-z zkHost] [-s solrUrl]"
  echo "         solr zk rm [-r] <path> [-z zkHost] [-s solrUrl]"
  echo "         solr zk mv <src> <dest> [-z zkHost] [-s solrUrl]"
  echo "         solr zk ls [-r] <path> [-z zkHost] [-s solrUrl]"
  echo "         solr zk mkroot <path> [-z zkHost] [-s solrUrl]"
  echo "         solr zk linkconfig --conf-name <confname> -c <collection> [-z zkHost] [-s solrUrl]"
  echo "         solr zk updateacls <path> [-z zkHost] [-s solrUrl]"
  echo ""

  if [ "$1" == "" ]; then
    echo "Type bin/solr zk --help for full usage help"
  else
    exit 1
  fi
}

# used to show the script is still alive when waiting on work to complete
function spinner() {
  local pid=$1
  local delay=0.5
  # shellcheck disable=SC1003
  local spinstr='|/-\'
  while ps -o pid='' -p "$pid" &> /dev/null ; do
      local temp=${spinstr#?}
      printf " [%c]  " "$spinstr"
      local spinstr=$temp${spinstr%"$temp"}
      sleep $delay
      printf "\b\b\b\b\b\b"
  done
  printf "    \b\b\b\b"
}

# given a port, find the pid for a Solr process
function solr_pid_by_port() {
  THE_PORT="$1"
  if [ -e "$SOLR_PID_DIR/solr-$THE_PORT.pid" ]; then
    PID=$(cat "$SOLR_PID_DIR/solr-$THE_PORT.pid")
    CHECK_PID=$(ps -o pid='' -p "$PID" | tr -d ' ')
    if [ -n "$CHECK_PID" ]; then
      echo "$PID"
    fi
  fi
}

# extract the value of the -Djetty.port parameter from a running Solr process
function jetty_port() {
  SOLR_PID="$1"
  SOLR_PROC=$(ps -fww -p "$SOLR_PID" | grep start\.jar | grep jetty\.port)
  IFS=' ' read -a proc_args <<< "$SOLR_PROC"
  for arg in "${proc_args[@]}"
    do
      IFS='=' read -a pair <<< "$arg"
      if [ "${pair[0]}" == "-Djetty.port" ]; then
        local jetty_port="${pair[1]}"
        break
      fi
    done
  echo "$jetty_port"
} # end jetty_port func

# run a Solr command-line tool using the SolrCLI class;
# useful for doing cross-platform work from the command-line using Java
function run_tool() {

  # shellcheck disable=SC2086
  "$JAVA" $SOLR_SSL_OPTS $AUTHC_OPTS ${SOLR_ZK_CREDS_AND_ACLS:-} ${SOLR_TOOL_OPTS:-} -Dsolr.install.dir="$SOLR_TIP" \
    -Dlog4j.configurationFile="$DEFAULT_SERVER_DIR/resources/log4j2-console.xml" \
    -classpath "$DEFAULT_SERVER_DIR/solr-webapp/webapp/WEB-INF/lib/*:$DEFAULT_SERVER_DIR/lib/ext/*:$DEFAULT_SERVER_DIR/lib/*" \
    org.apache.solr.cli.SolrCLI "$@"

  return $?
} # end run_tool function

# get status about any Solr nodes running on this host
function get_status() {
  # first, see if Solr is running
  numSolrs=$(find "$SOLR_PID_DIR" -name "solr-*.pid" -type f | wc -l | tr -d ' ')
  if [ "$numSolrs" != "0" ]; then
    echo -e "\nFound $numSolrs Solr nodes: "
    while read PIDF
      do
        ID=$(cat "$PIDF")
        port=$(jetty_port "$ID")
        if [ "$port" != "" ]; then
          echo -e "\nSolr process $ID running on port $port"
          run_tool status --solr-url "$SOLR_URL_SCHEME://$SOLR_TOOL_HOST:$port/solr" "$@"
          echo ""
        else
          echo -e "\nSolr process $ID from $PIDF not found."
        fi
    done < <(find "$SOLR_PID_DIR" -name "solr-*.pid" -type f)
  else
    # no pid files but check using ps just to be sure
    numSolrs=$(ps auxww | grep start\.jar | grep solr\.solr\.home | grep -v grep | wc -l | sed -e 's/^[ \t]*//')
    if [ "$numSolrs" != "0" ]; then
      echo -e "\nFound $numSolrs Solr nodes: "
      PROCESSES=$(ps auxww | grep start\.jar | grep solr\.solr\.home | grep -v grep | awk '{print $2}' | sort -r)
      for ID in $PROCESSES
        do
          port=$(jetty_port "$ID")
          if [ "$port" != "" ]; then
            echo ""
            echo "Solr process $ID running on port $port"
            run_tool status --solr-url "$SOLR_URL_SCHEME://$SOLR_TOOL_HOST:$port/solr" "$@"
            echo ""
          fi
      done
    else
      echo -e "\nNo Solr nodes are running.\n"
    fi
  fi

} # end get_status

# tries to gracefully stop Solr using the Jetty
# stop command and if that fails, then uses kill -9
# (will attempt to thread dump before killing)
function stop_solr() {

  DIR="$1"
  SOLR_PORT="$2"
  THIS_STOP_PORT="${STOP_PORT:-$((SOLR_PORT - 1000))}"
  STOP_KEY="$3"
  SOLR_PID="$4"

  if [ -n "$SOLR_PID"  ]; then
    echo -e "Sending stop command to Solr running on port $SOLR_PORT ... waiting up to $SOLR_STOP_WAIT seconds to allow Jetty process $SOLR_PID to stop gracefully."
    # shellcheck disable=SC2086
    "$JAVA" $SOLR_SSL_OPTS $AUTHC_OPTS ${SOLR_TOOL_OPTS:-} -jar "$DIR/start.jar" "STOP.PORT=$THIS_STOP_PORT" "STOP.KEY=$STOP_KEY" --stop || true
      (loops=0
      while true
      do
        # Check if a process is running with the specified PID.
        # -o stat will output the STAT, where Z indicates a zombie
        # stat='' removes the header (--no-headers isn't supported on all platforms)
        # Note the space after '$('. It is needed to avoid confusion with special bash eval syntax
        STAT=$( (ps -o stat='' -p "$SOLR_PID" || :) | tr -d ' ')
        if [[ "${STAT:-Z}" != "Z" ]]; then
          slept=$((loops * 2))
          if [ $slept -lt $SOLR_STOP_WAIT ]; then
            sleep 2
            loops=$((loops+1))
          else
            exit # subshell!
          fi
        else
          exit # subshell!
        fi
      done) &
    spinner $!
    rm -f "$SOLR_PID_DIR/solr-$SOLR_PORT.pid"
  else
    echo -e "No Solr nodes found to stop."
    exit 0
  fi

  # Note the space after '$('. It is needed to avoid confusion with special bash eval syntax
  STAT=$( (ps -o stat='' -p "$SOLR_PID" || :) | tr -d ' ')
  if [[ "${STAT:-Z}" != "Z" ]]; then
    if [ -n "${JSTACK:-}" ]; then
      echo -e "Solr process $SOLR_PID is still running; jstacking it now."
      $JSTACK "$SOLR_PID"
    elif [ "$JATTACH" != "" ]; then
      echo -e "Solr process $SOLR_PID is still running; jattach threaddumping it now."
      $JATTACH "$SOLR_PID" threaddump
    fi
    echo -e "Solr process $SOLR_PID is still running; forcefully killing it now."
    kill -9 "$SOLR_PID"
    echo "Killed process $SOLR_PID"
    rm -f "$SOLR_PID_DIR/solr-$SOLR_PORT.pid"
    sleep 10
  fi

  # Note the space after '$('. It is needed to avoid confusion with special bash eval syntax
  STAT=$( (ps -o stat='' -p "$SOLR_PID" || :) | tr -d ' ')
  if [ "${STAT:-}" == "Z" ]; then
    # This can happen if, for example, you are running Solr inside a docker container with multiple processes
    # rather than running it is as the only service. The --init flag on docker avoids that particular problem.
    echo -e "Solr process $SOLR_PID has terminated abnormally. Solr has exited but a zombie process entry remains."
    exit 1
  elif [ -n "${STAT:-}" ]; then
    echo "ERROR: Failed to kill previous Solr Java process $SOLR_PID ... script fails."
    exit 1
  fi
} # end stop_solr

if [ $# -eq 1 ]; then
  case $1 in
    --help|-h|-help)
        run_tool ""
        exit
    ;;
  esac
fi

if [ $# -gt 0 ]; then
  # if first arg starts with a dash (and it's not -help or -info),
  # then assume they are starting Solr, such as: solr -f
  if [[ $1 == -* ]]; then
    SCRIPT_CMD="start"
  else
    SCRIPT_CMD="$1"
    shift
  fi
else
  # no args - just show usage and exit
  print_usage ""
  exit
fi

# status tool
if [ "$SCRIPT_CMD" == "status" ]; then
  if [ "$1" == "-h" ] || [ "$1" == "--help" ] || [ "$1" == "-help" ]; then
    print_usage status
  else
    get_status
  fi
  exit $?
fi

# assert tool
if [ "$SCRIPT_CMD" == "assert" ]; then
  run_tool assert "$@"
  exit $?
fi

# run a healthcheck and exit if requested
if [ "$SCRIPT_CMD" == "healthcheck" ]; then

  VERBOSE=""

  if [ $# -gt 0 ]; then
    while true; do
      case "$1" in
          -c|-collection)
              if [[ -z "$2" || "${2:0:1}" == "-" ]]; then
                print_usage "$SCRIPT_CMD" "Collection name is required when using the $1 option!"
                exit 1
              fi
              HEALTHCHECK_COLLECTION="$2"
              shift 2
          ;;
          -z|-zkhost|-zkHost)
              if [[ -z "$2" || "${2:0:1}" == "-" ]]; then
                print_usage "$SCRIPT_CMD" "ZooKeeper connection string is required when using the $1 option!"
                exit 1
              fi
              ZK_HOST="$2"
              shift 2
          ;;
          -help|-h|--help)
              print_usage "$SCRIPT_CMD"
              exit 0
          ;;
          -V|-verbose)
              VERBOSE="-verbose"
              shift
          ;;
          --)
              shift
              break
          ;;
          *)
              if [ "$1" != "" ]; then
                print_usage "$SCRIPT_CMD" "Unrecognized or misplaced argument: $1!"
                exit 1
              else
                break # out-of-args, stop looping
              fi
          ;;
      esac
    done
  fi

  if [ -z "$ZK_HOST" ]; then
    ZK_HOST=localhost:9983
  fi

  if [ -z "$HEALTHCHECK_COLLECTION" ]; then
    echo "collection parameter is required!"
    print_usage "healthcheck"
    exit 1
  fi

  run_tool healthcheck -zkHost "$ZK_HOST" -collection "$HEALTHCHECK_COLLECTION" $VERBOSE

  exit $?
fi

if [[ "$SCRIPT_CMD" == "config" ]]; then
  CONFIG_PARAMS=()

  if [ $# -gt 0 ]; then
    while true; do
      case "$1" in
          -z|-zkhost|-zkHost)
              if [[ -z "$2" || "${2:0:1}" == "-" ]]; then
                print_usage "$SCRIPT_CMD" "ZooKeeper connection string is required when using the $1 option!"
                exit 1
              fi
              ZK_HOST="$2"
              shift 2
          ;;
          -s|-scheme)
              if [[ -z "$2" || "${2:0:1}" == "-" ]]; then
                print_usage "$SCRIPT_CMD" "URL scheme is required when using the $1 option!"
                exit 1
              fi
              SOLR_URL_SCHEME="$2"
              shift 2
          ;;
          *)  # Pass through all other params
              if [ "$1" != "" ]; then
                CONFIG_PARAMS+=($1)
                shift
              else
                break
              fi
          ;;
      esac
    done
  fi
  if [[ -n "$ZK_HOST" ]]; then
    CONFIG_PARAMS+=("-z" "$ZK_HOST")
  fi
  if [[ -n "$SOLR_URL_SCHEME" ]]; then
    CONFIG_PARAMS+=("-scheme" "$SOLR_URL_SCHEME")
  fi
  run_tool config "${CONFIG_PARAMS[@]}"
  exit $?
fi

# create a core or collection
if [[ "$SCRIPT_CMD" == "create" || "$SCRIPT_CMD" == "create_core" || "$SCRIPT_CMD" == "create_collection" ]]; then
  if [ $# -gt 0 ]; then
    for arg in "$@"; do
        case $arg in
            -h|--help|-help)
                print_usage create
                ;;
        esac
    done
  fi

  run_tool create $@
  exit $?
fi

# delete a core or collection
if [[ "$SCRIPT_CMD" == "delete" ]]; then
  if [ $# -gt 0 ]; then
    for arg in "$@"; do
        case $arg in
            -h|--help|-help)
                print_usage delete
                ;;
        esac
    done
  fi

  run_tool delete $@
  exit $?
fi

# manage packages
if [[ "$SCRIPT_CMD" == "package" ]]; then
  run_tool $SCRIPT_CMD $@
  exit $?
fi

# configure authentication
if [[ "$SCRIPT_CMD" == "auth" ]]; then
  : "${SOLR_SERVER_DIR:=$DEFAULT_SERVER_DIR}"
  if [ ! -e "$SOLR_SERVER_DIR" ]; then
    echo -e "\nSolr server directory $SOLR_SERVER_DIR not found!\n"
    exit 1
  fi

  if [ -z "${SOLR_HOME:-}" ]; then
    SOLR_HOME="$SOLR_SERVER_DIR/solr"
  elif [[ $SOLR_HOME != /* ]]; then
    if [[ -d "$(pwd -P)/$SOLR_HOME" ]]; then
      SOLR_HOME="$(pwd -P)/$SOLR_HOME"
    elif [[ -d "$SOLR_SERVER_DIR/$SOLR_HOME" ]]; then
      SOLR_HOME="$SOLR_SERVER_DIR/$SOLR_HOME"
      SOLR_PID_DIR="$SOLR_HOME"
    fi
  fi

  if [ -z "${AUTH_PORT:-}" ]; then
    for ID in $(ps auxww | grep java | grep start\.jar | awk '{print $2}' | sort -r)
      do
        port=$(jetty_port "$ID")
        if [ "$port" != "" ]; then
          AUTH_PORT=$port
          break
        fi
      done
  fi

  run_tool auth $@ --solr-url "$SOLR_URL_SCHEME://$SOLR_TOOL_HOST:${AUTH_PORT:-8983}" --auth-conf-dir "$SOLR_HOME" "--solr-include-file" "$SOLR_INCLUDE"
  exit $?
fi

# Prevent any zk subcommands from going through with out invoking zk command
if [[ "$SCRIPT_CMD" == "upconfig" || $SCRIPT_CMD == "downconfig" || $SCRIPT_CMD == "cp" || $SCRIPT_CMD == "rm" || $SCRIPT_CMD == "mv" || $SCRIPT_CMD == "ls" || $SCRIPT_CMD == "mkroot" || $SCRIPT_CMD == "linkconfig" || $SCRIPT_CMD == "updateacls" ]]; then
  print_short_zk_usage "You must invoke this subcommand using the zk command.   bin/solr zk $SCRIPT_CMD."
  exit $?
fi

ZK_RECURSE=false
# Zookeeper file maintenance (upconfig, downconfig, files up/down etc.)
# It's a little clumsy to have the parsing go round and round for upconfig and downconfig, but that's
# necessary for back-compat
if [[ "$SCRIPT_CMD" == "zk" ]]; then

  VERBOSE=""
  ZK_SOLR_URL=""

  if [ $# -gt 0 ]; then
    while true; do
      case "${1:-}" in
        -upconfig|upconfig|-downconfig|downconfig|cp|rm|mv|ls|mkroot|linkconfig|updateacls)
            if [ "${1:0:1}" == "-" ]; then
              echo "The use of $1 is deprecated.   Please use ${1:1} instead."
              ZK_OP=${1:1}
            else
              ZK_OP=$1
            fi
            shift 1
        ;;
        -z|--zk-host|-zkHost|--zkHost)
            if [[ -z "$2" || "${2:0:1}" == "-" ]]; then
              print_short_zk_usage "$SCRIPT_CMD" "ZooKeeper connection string is required when using the $1 option!"
            fi
            ZK_HOST="$2"
            shift 2
        ;;
        -s|--solr-url|-solrUrl)
            if [[ -z "$2" || "${2:0:1}" == "-" ]]; then
              print_short_zk_usage "$SCRIPT_CMD" "Solr Url is required when using the $1 option!"
            fi
            ZK_SOLR_URL="$2"
            shift 2
        ;;
        -n|--confname|--conf-name)
            if [[ -z "$2" || "${2:0:1}" == "-" ]]; then
              print_short_zk_usage "$SCRIPT_CMD" "Configuration name is required when using the $1 option!"
            fi
            CONFIGSET_CONFNAME="$2"
            shift 2
        ;;
        -d|--confdir|--conf-dir)
            if [[ -z "$2" || "${2:0:1}" == "-" ]]; then
              print_short_zk_usage "$SCRIPT_CMD" "Configuration directory is required when using the $1 option!"
            fi
            CONFIGSET_CONFDIR="$2"
            shift 2
        ;;
        --solr-home)
            ZK_SOLR_HOME="$2"
            shift 2
        ;;
        -r)
            ZK_RECURSE="true"
            shift
        ;;
        -c|-collection)
            ZK_COLLECTION="$2"
            shift
        ;;
        -V|-verbose|--verbose)
            VERBOSE="--verbose"
            shift
        ;;
        --help|-h|-help)
            print_usage "$SCRIPT_CMD"
            exit 0
        ;;
        --)
            shift
            break
        ;;
        *)  # Pick up <src> <dst> or <path> params for rm, ls, cp, mv, mkroot.
            if [ -z "${1:-}" ]; then
              break # out-of-args, stop looping
            fi
            if [ -z "${ZK_SRC:-}" ]; then
              ZK_SRC=$1
            else
              if [ -z "${ZK_DST:-}" ]; then
                ZK_DST=$1
              else
                print_short_zk_usage "Unrecognized or misplaced command $1. 'cp' with trailing asterisk requires quoting, see help text."
              fi
            fi
            shift
        ;;
      esac
    done
  fi

  if [ -z "$ZK_OP" ]; then
    print_short_zk_usage "Zookeeper operation (one of 'upconfig', 'downconfig', 'rm', 'mv', 'cp', 'ls', 'mkroot', 'linkconfig', 'updateacls') is required!"
  fi

  if [[ "$ZK_OP" == "upconfig" ||  "$ZK_OP" == "downconfig" ]]; then
    if [ -z "$CONFIGSET_CONFDIR" ]; then
      print_short_zk_usage "Local directory of the configset (-d) argument is required!"
    fi

    if [ -z "$CONFIGSET_CONFNAME" ]; then
      print_short_zk_usage "Configset name on Zookeeper (-n) argument is required!"
    fi
  fi

  if [[ "$ZK_OP" == "cp" || "$ZK_OP" == "mv" ]]; then
    if [[ -z "$ZK_SRC" || -z "$ZK_DST" ]]; then
      print_short_zk_usage "<source> and <destination> must be specified when using either the 'mv' or 'cp' commands."
    fi
    if [[ "$ZK_OP" == "cp" && "${ZK_SRC:0:3}" != "zk:" && "${ZK_DST:0:3}" != "zk:" ]]; then
      print_short_zk_usage "One of the source or destination paths must be prefixed by 'zk:' for the 'cp' command."
    fi
  fi

  if [[ "$ZK_OP" == "mkroot" ]]; then
    if [[ -z "$ZK_SRC" ]]; then
      print_short_zk_usage "<path> must be specified when using the 'mkroot' command."
    fi
  fi

  CONNECTION_PARAMS=""

  if [[ -z "$ZK_HOST" ]]; then
    if [[ -z "$ZK_SOLR_URL" ]]; then
      CONNECTION_PARAMS=""
    else
      CONNECTION_PARAMS="--solr-url ${ZK_SOLR_URL}"
    fi

  else
    CONNECTION_PARAMS="--zk-host ${ZK_HOST}"
  fi

  case "$ZK_OP" in
    upconfig)
      run_tool "$ZK_OP" --conf-name "$CONFIGSET_CONFNAME" --conf-dir "$CONFIGSET_CONFDIR" $CONNECTION_PARAMS $VERBOSE
    ;;
    downconfig)
      run_tool "$ZK_OP" --conf-name "$CONFIGSET_CONFNAME" --conf-dir "$CONFIGSET_CONFDIR" $CONNECTION_PARAMS $VERBOSE
    ;;
    rm)
      if [ -z "$ZK_SRC" ]; then
        print_short_zk_usage "Zookeeper path to remove must be specified when using the 'rm' command"
      fi
      run_tool "$ZK_OP" --path "$ZK_SRC" $CONNECTION_PARAMS --recurse "$ZK_RECURSE" $VERBOSE
    ;;
    mv)
      run_tool "$ZK_OP" --source "$ZK_SRC" --destination "$ZK_DST" $CONNECTION_PARAMS $VERBOSE
    ;;
    cp)
      if [ -z "$ZK_SOLR_HOME" ]; then
        run_tool "$ZK_OP" --source "$ZK_SRC" --destination "$ZK_DST" $CONNECTION_PARAMS --recurse "$ZK_RECURSE" $VERBOSE
      else
        run_tool "$ZK_OP" --source "$ZK_SRC" --destination "$ZK_DST" $CONNECTION_PARAMS --recurse "$ZK_RECURSE" $VERBOSE --solr-home "$ZK_SOLR_HOME"
      fi

    ;;
    ls)
      if [ -z "$ZK_SRC" ]; then
        print_short_zk_usage "Zookeeper path to list must be specified when using the 'ls' command"
      fi
      run_tool "$ZK_OP" --path "$ZK_SRC" --recurse "$ZK_RECURSE" $CONNECTION_PARAMS $VERBOSE
    ;;
    mkroot)
      if [ -z "$ZK_SRC" ]; then
        print_short_zk_usage "Zookeeper path to list must be specified when using the 'mkroot' command"
      fi
      run_tool "$ZK_OP" --path "$ZK_SRC" $CONNECTION_PARAMS $VERBOSE
    ;;
    linkconfig)
      run_tool "$ZK_OP" --conf-name "$CONFIGSET_CONFNAME" -c "$ZK_COLLECTION" $CONNECTION_PARAMS $VERBOSE
    ;;
    updateacls)
      run_tool "$ZK_OP" --path "$ZK_SRC" $CONNECTION_PARAMS $VERBOSE
    ;;
    *)
      print_short_zk_usage "Unrecognized Zookeeper operation $ZK_OP"
    ;;
  esac

  exit $?
fi

if [[ "$SCRIPT_CMD" == "api" ]]; then
  run_tool api "$@"
  exit $?
fi

# verify the command given is supported
if [ "$SCRIPT_CMD" != "stop" ] && [ "$SCRIPT_CMD" != "start" ] && [ "$SCRIPT_CMD" != "restart" ] && [ "$SCRIPT_CMD" != "status" ]; then
  # handoff this command to the SolrCLI and let it handle the option parsing and validation
  run_tool "$SCRIPT_CMD" "$@"
  ret=$?
  if [ $ret -ne 0 ]; then
    print_usage ""
    exit $ret
  fi
  exit 0
fi

#Check current Ulimits for Open Files and Max Processes.  Warn if they are below the recommended values.

: "${SOLR_RECOMMENDED_MAX_PROCESSES:=65000}"
: "${SOLR_RECOMMENDED_OPEN_FILES:=65000}"

if [[ "${SOLR_ULIMIT_CHECKS:-}" != "false" ]]; then
  if [ "$SCRIPT_CMD" == "start" ] || [ "$SCRIPT_CMD" == "restart" ] || [ "$SCRIPT_CMD" == "status" ]; then
    if hash ulimit 2>/dev/null; then
       openFiles=$(ulimit -n)
       maxProcs=$(ulimit -u)
       virtualMemory=$(ulimit -v)
       maxMemory=$(ulimit -m)
       if [ "$openFiles" != "unlimited" ] && [ "$openFiles" -lt "$SOLR_RECOMMENDED_OPEN_FILES" ]; then
           echo "*** [WARN] *** Your open file limit is currently $openFiles.  "
           echo " It should be set to $SOLR_RECOMMENDED_OPEN_FILES to avoid operational disruption. "
           echo " If you no longer wish to see this warning, set SOLR_ULIMIT_CHECKS to false in your profile or solr.in.sh"
       fi

       if [ "$maxProcs" != "unlimited" ] && [ "$maxProcs" -lt "$SOLR_RECOMMENDED_MAX_PROCESSES" ]; then
           echo "*** [WARN] ***  Your Max Processes Limit is currently $maxProcs. "
           echo " It should be set to $SOLR_RECOMMENDED_MAX_PROCESSES to avoid operational disruption. "
           echo " If you no longer wish to see this warning, set SOLR_ULIMIT_CHECKS to false in your profile or solr.in.sh"
       fi
       if [ "$virtualMemory" != "unlimited" ]; then
           echo "*** [WARN] ***  Your Virtual Memory limit is $virtualMemory. "
           echo " It should be set to 'unlimited' to avoid operational disruption. "
           echo " If you no longer wish to see this warning, set SOLR_ULIMIT_CHECKS to false in your profile or solr.in.sh"
       fi
       if [ "$maxMemory" != "unlimited" ]; then
           echo "*** [WARN] ***  Your Max Memory Size limit is $maxMemory. "
           echo " It should be set to 'unlimited' to avoid operational disruption. "
           echo " If you no longer wish to see this warning, set SOLR_ULIMIT_CHECKS to false in your profile or solr.in.sh"
       fi

    else
      echo "Could not check ulimits for processes and open files, recommended values are"
      echo "     max processes:   $SOLR_RECOMMENDED_MAX_PROCESSES "
      echo "     open files:      $SOLR_RECOMMENDED_OPEN_FILES"
      echo "     virtual memory:  unlimited"
      echo "     max memory size: unlimited"
    fi
  fi
fi

# Run in foreground (default is to run in the background)
FG="false"
FORCE=false
SOLR_OPTS=(${SOLR_OPTS:-})
SCRIPT_SOLR_OPTS=()
PASS_TO_RUN_EXAMPLE=()

if [ $# -gt 0 ]; then
  while true; do
    case "${1:-}" in
        -c|--cloud|-cloud)
            SOLR_MODE="solrcloud"
            PASS_TO_RUN_EXAMPLE+=("-c")
            shift
        ;;
        -d|--dir|-dir)
            if [[ -z "$2" || "${2:0:1}" == "-" ]]; then
              print_usage "$SCRIPT_CMD" "Server directory is required when using the $1 option!"
              exit 1
            fi

            if [[ "$2" == "." || "$2" == "./" || "$2" == ".." || "$2" == "../" ]]; then
              SOLR_SERVER_DIR="$(pwd -P)/$2"
            else
              # see if the arg value is relative to the tip vs full path
              if [[ "$2" != /* ]] && [[ -d "$SOLR_TIP/$2" ]]; then
                SOLR_SERVER_DIR="$SOLR_TIP/$2"
              else
                SOLR_SERVER_DIR="$2"
              fi
            fi
            # resolve it to an absolute path
            SOLR_SERVER_DIR="$(cd "$SOLR_SERVER_DIR" || (echo "SOLR_SERVER_DIR not found" && exit 1); pwd)"
            shift 2
        ;;
        -s|--solr-home|-solr.home)
            if [[ -z "$2" || "${2:0:1}" == "-" ]]; then
              print_usage "$SCRIPT_CMD" "Solr home directory is required when using the $1 option!"
              exit 1
            fi

            SOLR_HOME="$2"
            shift 2
        ;;
        -t|--data-home|-data.home)
            SOLR_DATA_HOME="$2"
            shift 2
        ;;
        -e|--example|-example)
            if [[ -z "$2" || "${2:0:1}" == "-" ]]; then
              print_usage "$SCRIPT_CMD" "Example name is required when using the $1 option!"
              exit 1
            fi
            EXAMPLE="$2"
            shift 2
        ;;
        -f|--foreground|-foreground)
            FG="true"
            shift
        ;;
        --host|-host)
            if [[ -z "$2" || "${2:0:1}" == "-" ]]; then
              print_usage "$SCRIPT_CMD" "Hostname is required when using the $1 option!"
              exit 1
            fi
            SOLR_HOST="$2"
            PASS_TO_RUN_EXAMPLE+=("--host" "$SOLR_HOST")
            shift 2
        ;;
        -m|--memory|-memory)
            if [[ -z "$2" || "${2:0:1}" == "-" ]]; then
              print_usage "$SCRIPT_CMD" "Memory setting is required when using the $1 option!"
              exit 1
            fi
            SOLR_HEAP="$2"
            PASS_TO_RUN_EXAMPLE+=("-m" "$SOLR_HEAP")
            shift 2
        ;;
        -p|--port|-port)
            if [[ -z "$2" || "${2:0:1}" == "-" ]]; then
              print_usage "$SCRIPT_CMD" "Port number is required when using the $1 option!"
              exit 1
            fi
            SOLR_PORT="$2"
            PROVIDED_SOLR_PORT="${SOLR_PORT}"
            PASS_TO_RUN_EXAMPLE+=("-p" "$SOLR_PORT")
            shift 2
        ;;
        -z|--zk-host|-zkHost|--zkHost)
            if [[ -z "$2" || "${2:0:1}" == "-" ]]; then
              print_usage "$SCRIPT_CMD" "Zookeeper connection string is required when using the $1 option!"
              exit 1
            fi
            ZK_HOST="$2"
            SOLR_MODE="solrcloud"
            PASS_TO_RUN_EXAMPLE+=("-z" "$ZK_HOST")
            shift 2
        ;;
        -a|--additional-options|-addlopts)
            ADDITIONAL_CMD_OPTS="$2"
            PASS_TO_RUN_EXAMPLE+=("-a" "$ADDITIONAL_CMD_OPTS")
            shift 2
        ;;
        -j|--jettyconfig|-jettyconfig)
            ADDITIONAL_JETTY_CONFIG="$2"
            PASS_TO_RUN_EXAMPLE+=("-j" "$ADDITIONAL_JETTY_CONFIG")
            shift 2
        ;;
        -k|--key|-key)
            STOP_KEY="$2"
            shift 2
        ;;
        -h|--help|-help)
            print_usage "$SCRIPT_CMD"
            exit 0
        ;;
        --noprompt|-noprompt|--no-prompt)
            PASS_TO_RUN_EXAMPLE+=("--no-prompt")
            shift
        ;;
        -V|--verbose|-verbose)
            verbose=true
            PASS_TO_RUN_EXAMPLE+=("--verbose")
            shift
        ;;
        -v)
            SOLR_LOG_LEVEL=DEBUG
            shift
        ;;
        -q)
            SOLR_LOG_LEVEL=WARN
            shift
        ;;
        --all|-all)
            stop_all=true
            shift
        ;;
        --force|-force)
            FORCE=true
            PASS_TO_RUN_EXAMPLE+=("--force")
            shift
        ;;
        --)
            shift
            break
        ;;
        *)
            if [ -z "${1:-}" ]; then
              break # out-of-args, stop looping
            elif [ "${1:0:2}" == "-D" ]; then
              # pass thru any opts that begin with -D (java system props)
              # These should go to the end of SOLR_OPTS, as they should override everything else
              SOLR_OPTS+=("$1")
              PASS_TO_RUN_EXAMPLE+=("$1")
              shift
            else
              print_usage "$SCRIPT_CMD" "$1 is not supported by this script"
              exit 1
            fi
        ;;
    esac
  done
fi

# Default placement plugin
if [[ -n "${SOLR_PLACEMENTPLUGIN_DEFAULT:-}" ]] ; then
  SCRIPT_SOLR_OPTS+=("-Dsolr.placementplugin.default=$SOLR_PLACEMENTPLUGIN_DEFAULT")
fi

# Remote streaming and stream body
if [ "${SOLR_ENABLE_REMOTE_STREAMING:-false}" == "true" ]; then
  SCRIPT_SOLR_OPTS+=("-Dsolr.enableRemoteStreaming=true")
fi
if [ "${SOLR_ENABLE_STREAM_BODY:-false}" == "true" ]; then
  SCRIPT_SOLR_OPTS+=("-Dsolr.enableStreamBody=true")
fi

: ${SOLR_SERVER_DIR:=$DEFAULT_SERVER_DIR}

if [ ! -e "$SOLR_SERVER_DIR" ]; then
  echo -e "\nSolr server directory $SOLR_SERVER_DIR not found!\n"
  exit 1
fi

if [[ "$FG" == 'true' && -n "${EXAMPLE:-}" ]]; then
  FG='false'
  echo -e "\nWARNING: Foreground mode (-f) not supported when running examples.\n"
fi

#
# If the user specified an example to run, invoke the run_example tool (Java app) and exit
# otherwise let this script proceed to process the user request
#
if [ -n "${EXAMPLE:-}" ] && [ "$SCRIPT_CMD" == "start" ]; then
  run_tool run_example -e "$EXAMPLE" -d "$SOLR_SERVER_DIR" --url-scheme "$SOLR_URL_SCHEME" "${PASS_TO_RUN_EXAMPLE[@]}"
  exit $?
fi

############# start/stop logic below here ################

if $verbose ; then
  echo "Using Solr root directory: $SOLR_TIP"
  echo "Using Java: $JAVA"
  "$JAVA" -version
fi

if [ -n "${SOLR_HOST:-}" ]; then
  SOLR_HOST_ARG=("-Dhost=$SOLR_HOST")
elif [[ "${SOLR_JETTY_HOST:-127.0.0.1}" == "127.0.0.1" ]]; then
  # Jetty will only bind on localhost interface, so nodes must advertise themselves with localhost
  SOLR_HOST_ARG=("-Dhost=localhost")
else
  SOLR_HOST_ARG=()
fi

: "${STOP_KEY:=solrrocks}"

# stop all if no port specified or "all" is used
if [[ "$SCRIPT_CMD" == "stop" ]]; then
  if $stop_all; then
    none_stopped=true
    find "$SOLR_PID_DIR" -name "solr-*.pid" -type f | while read PIDF
      do
        NEXT_PID=$(cat "$PIDF")
        port=$(jetty_port "$NEXT_PID")
        if [ "$port" != "" ]; then
          stop_solr "$SOLR_SERVER_DIR" "$port" "$STOP_KEY" "$NEXT_PID"
          none_stopped=false
        fi
        rm -f "$PIDF"
    done
    # TODO: none_stopped doesn't get reflected across the subshell
    # This can be uncommented once we find a clean way out of it
    # if $none_stopped; then
    #   echo -e "\nNo Solr nodes found to stop.\n"
    # fi
    exit
  elif [[ -z "${PROVIDED_SOLR_PORT:-}" ]]; then
    # not stopping all and don't have a port, but if we can find a single pid file for Solr, then use that
    none_stopped=true
    numSolrs=$(find "$SOLR_PID_DIR" -name "solr-*.pid" -type f | wc -l | tr -d ' ')
    if [ "$numSolrs" -eq 1 ]; then
      # only do this if there is only 1 node running, otherwise they must provide the -p or --all
      PID="$(cat "$(find "$SOLR_PID_DIR" -name "solr-*.pid" -type f)")"
      CHECK_PID=$(ps -o pid='' -p "$PID" | tr -d ' ')
      if [ "$CHECK_PID" != "" ]; then
        port=$(jetty_port "$CHECK_PID")
        if [ "$port" != "" ]; then
          stop_solr "$SOLR_SERVER_DIR" "$port" "$STOP_KEY" "$CHECK_PID"
          none_stopped=false
        fi
      fi
    fi

    if $none_stopped; then
      if [ "$numSolrs" -gt 0 ]; then
        echo -e "\nFound $numSolrs Solr nodes running! Must either specify a port using -p or --all to stop all Solr nodes on this host.\n"
      else
        echo -e "\nNo Solr nodes found to stop.\n"
      fi
      exit 1
    fi
    exit
  fi
fi

: "${SOLR_PORT:=8983}"
: "${SOLR_SSL_PORT:=$SOLR_PORT}"

if [ -n "${SOLR_PORT_ADVERTISE:-}" ]; then
  SCRIPT_SOLR_OPTS+=("-Dsolr.port.advertise=$SOLR_PORT_ADVERTISE")
fi

if [ -n "${SOLR_JETTY_HOST:-}" ]; then
  SCRIPT_SOLR_OPTS+=("-Dsolr.jetty.host=$SOLR_JETTY_HOST")
fi

if [ -n "${SOLR_ZK_EMBEDDED_HOST:-}" ]; then
  SCRIPT_SOLR_OPTS+=("-Dsolr.zk.embedded.host=$SOLR_ZK_EMBEDDED_HOST")
fi

: "${STOP_PORT:=$((SOLR_PORT - 1000))}"

if [ "$SCRIPT_CMD" == "start" ] || [ "$SCRIPT_CMD" == "restart" ] ; then
  if [[ $EUID -eq 0 ]] && [[ "$FORCE" == "false" ]] ; then
    echo "WARNING: Starting Solr as the root user is a security risk and not considered best practice. Exiting."
    echo "         Please consult the Reference Guide. To override this check, start with argument '--force'"
    exit 1
  fi
fi

if [[ "$SCRIPT_CMD" == "start" ]]; then
  # see if Solr is already running
  SOLR_PID=$(solr_pid_by_port "$SOLR_PORT")

  if [ -z "${SOLR_PID:-}" ]; then
    # not found using the pid file ... but use ps to ensure not found
    SOLR_PID=$(ps auxww | grep start\.jar | awk "/\-Djetty\.port=$SOLR_PORT/"' {print $2}' | sort -r)
  fi

  if [ -n "${SOLR_PID:-}" ]; then
    echo -e "\nPort $SOLR_PORT is already being used by another process (pid: $SOLR_PID)\nPlease choose a different port using the -p option.\n"
    exit 1
  fi
else
  # either stop or restart
  # see if Solr is already running
  SOLR_PID=$(solr_pid_by_port "$SOLR_PORT")
  if [ -z "$SOLR_PID" ]; then
    # not found using the pid file ... but use ps to ensure not found
    SOLR_PID=$(ps auxww | grep start\.jar | awk "/\-Djetty\.port=$SOLR_PORT/"' {print $2}' | sort -r)
  fi
  if [ "$SOLR_PID" != "" ]; then
    stop_solr "$SOLR_SERVER_DIR" "$SOLR_PORT" "$STOP_KEY" "$SOLR_PID"
  else
    if [ "$SCRIPT_CMD" == "stop" ]; then
      echo -e "No process found for Solr node running on port $SOLR_PORT"
      exit 1
    fi
  fi
fi

if [ -z "${SOLR_HOME:-}" ]; then
  SOLR_HOME="$SOLR_SERVER_DIR/solr"
elif [[ $SOLR_HOME != /* ]]; then
  if [[ -d "$(pwd -P)/$SOLR_HOME" ]]; then
    SOLR_HOME="$(pwd -P)/$SOLR_HOME"
  elif [[ -d "$SOLR_SERVER_DIR/$SOLR_HOME" ]]; then
    SOLR_HOME="$SOLR_SERVER_DIR/$SOLR_HOME"
    SOLR_PID_DIR="$SOLR_HOME"
  fi
fi

# Set the default configset dir to be bootstrapped as _default
: "${DEFAULT_CONFDIR:="$SOLR_SERVER_DIR/solr/configsets/_default/conf"}"

# This is quite hacky, but examples rely on a different log4j2.xml
# so that we can write logs for examples to $SOLR_HOME/../logs
: "${SOLR_LOGS_DIR:="$SOLR_SERVER_DIR/logs"}"
EXAMPLE_DIR="$SOLR_TIP/example"
# if SOLR_HOME is inside of EXAMPLE_DIR
if [ "${SOLR_HOME:0:${#EXAMPLE_DIR}}" = "$EXAMPLE_DIR" ]; then
  LOG4J_PROPS="$DEFAULT_SERVER_DIR/resources/log4j2.xml"
  SOLR_LOGS_DIR="$SOLR_HOME/../logs"
fi

# Set the logging manager by default, so that Lucene JUL logs are included with Solr logs.
LOG4J_CONFIG=("-Djava.util.logging.manager=org.apache.logging.log4j.jul.LogManager")
if [ -n "${LOG4J_PROPS:-}" ]; then
  LOG4J_CONFIG+=("-Dlog4j.configurationFile=$LOG4J_PROPS")
fi

if [ "$SCRIPT_CMD" == "stop" ]; then
  # already stopped, script is done.
  exit 0
fi

# NOTE: If the script gets to here, then it is starting up a Solr node.

if [ ! -e "$SOLR_HOME" ]; then
  echo -e "\nSolr home directory $SOLR_HOME not found!\n"
  exit 1
fi
if [[ -n ${SOLR_DATA_HOME:-} ]] && [ ! -e "$SOLR_DATA_HOME" ]; then
  echo -e "\nSolr data home directory $SOLR_DATA_HOME not found!\n"
  exit 1
fi

# Establish default GC logging opts if no env var set (otherwise init to sensible default)
if [ -z "${GC_LOG_OPTS}" ]; then
  if [[ "$JAVA_VER_NUM" -lt "9" ]] ; then
    GC_LOG_OPTS=('-verbose:gc' '-XX:+PrintHeapAtGC' '-XX:+PrintGCDetails' \
                 '-XX:+PrintGCDateStamps' '-XX:+PrintGCTimeStamps' '-XX:+PrintTenuringDistribution' \
                 '-XX:+PrintGCApplicationStoppedTime')
  else
    GC_LOG_OPTS=('-Xlog:gc*')
  fi
else
  # TODO: Should probably not overload GC_LOG_OPTS as both string and array, but leaving it be for now
  # shellcheck disable=SC2128
  GC_LOG_OPTS=($GC_LOG_OPTS)
fi

# if verbose gc logging enabled, setup the location of the log file and rotation
if [ "${#GC_LOG_OPTS[@]}" -gt 0 ]; then
  if [[ "$JAVA_VER_NUM" -lt "9" ]] || [ "$JAVA_VENDOR" == "OpenJ9" ]; then
    gc_log_flag="-Xloggc"
    if [ "$JAVA_VENDOR" == "OpenJ9" ]; then
      gc_log_flag="-Xverbosegclog"
    fi
    if [ -z ${JAVA8_GC_LOG_FILE_OPTS+x} ]; then
      GC_LOG_OPTS+=("$gc_log_flag:$SOLR_LOGS_DIR/solr_gc.log" '-XX:+UseGCLogFileRotation' '-XX:NumberOfGCLogFiles=9' '-XX:GCLogFileSize=20M')
    else
      GC_LOG_OPTS+=($JAVA8_GC_LOG_FILE_OPTS)
    fi
  else
    # https://openjdk.java.net/jeps/158
    for i in "${!GC_LOG_OPTS[@]}";
    do
      # for simplicity, we only look at the prefix '-Xlog:gc'
      # (if 'all' or multiple tags are used starting with anything other then 'gc' the user is on their own)
      # if a single additional ':' exists in param, then there is already an explicit output specifier
      # shellcheck disable=SC2001
      GC_LOG_OPTS[$i]=$(echo "${GC_LOG_OPTS[$i]}" | sed "s|^\(-Xlog:gc[^:]*$\)|\1:file=$SOLR_LOGS_DIR/solr_gc.log:time,uptime:filecount=9,filesize=20M|")
    done
  fi
fi

# If ZK_HOST is defined, the assume SolrCloud mode
if [[ -n "${ZK_HOST:-}" ]]; then
  SOLR_MODE="solrcloud"
fi

if [ "${SOLR_MODE:-}" == 'solrcloud' ]; then
  : "${ZK_CLIENT_TIMEOUT:=30000}"
  CLOUD_MODE_OPTS=("-DzkClientTimeout=$ZK_CLIENT_TIMEOUT")

  if [ -n "${ZK_HOST:-}" ]; then
    CLOUD_MODE_OPTS+=("-DzkHost=$ZK_HOST")
  else
    if [ $SOLR_PORT -gt 64535 ]; then
      echo -e "\nZK_HOST is not set and Solr port is $SOLR_PORT, which would result in an invalid embedded Zookeeper port!\n"
      exit 1
    fi
    if $verbose ; then
      echo "Configuring SolrCloud to launch an embedded Zookeeper using -DzkRun"
    fi

    CLOUD_MODE_OPTS+=('-DzkRun')
  fi

  if [ -n "${ZK_CREATE_CHROOT:-}" ]; then
    CLOUD_MODE_OPTS+=("-DcreateZkChroot=$ZK_CREATE_CHROOT")
  fi

  # and if collection1 needs to be bootstrapped
  if [ -e "$SOLR_HOME/collection1/core.properties" ]; then
    CLOUD_MODE_OPTS+=('-Dbootstrap_confdir=./solr/collection1/conf' '-Dcollection.configName=myconf' '-DnumShards=1')
  fi

  if [ "${SOLR_SOLRXML_REQUIRED:-false}" == "true" ]; then
    CLOUD_MODE_OPTS+=("-Dsolr.solrxml.required=true")
  fi
else
  if [ ! -e "$SOLR_HOME/solr.xml" ] && [ "${SOLR_SOLRXML_REQUIRED:-}" == "true" ]; then
    echo -e "\nSolr home directory $SOLR_HOME must contain a solr.xml file!\n"
    exit 1
  fi
fi

# Exit if old syntax found
if [ -n "${SOLR_IP_BLACKLIST:-}" ] || [ -n "${SOLR_IP_WHITELIST:-}" ]; then
  echo "ERROR: SOLR_IP_BLACKLIST and SOLR_IP_WHITELIST are no longer supported. Please use SOLR_IP_ALLOWLIST and SOLR_IP_DENYLIST instead."
  exit 1
fi

# IP-based access control
IP_ACL_OPTS=("-Dsolr.jetty.inetaccess.includes=${SOLR_IP_ALLOWLIST:-}" \
             "-Dsolr.jetty.inetaccess.excludes=${SOLR_IP_DENYLIST:-}")

# These are useful for attaching remote profilers like VisualVM/JConsole
if [ "${ENABLE_REMOTE_JMX_OPTS:-false}" == "true" ]; then

  if [ -z "$RMI_PORT" ]; then
    RMI_PORT=$((SOLR_PORT + 10000))
    if [ $RMI_PORT -gt 65535 ]; then
      echo -e "\nRMI_PORT is $RMI_PORT, which is invalid!\n"
      exit 1
    fi
  fi

  REMOTE_JMX_OPTS=('-Dcom.sun.management.jmxremote' \
    '-Dcom.sun.management.jmxremote.local.only=false' \
    '-Dcom.sun.management.jmxremote.ssl=false' \
    '-Dcom.sun.management.jmxremote.authenticate=false' \
    "-Dcom.sun.management.jmxremote.port=$RMI_PORT" \
    "-Dcom.sun.management.jmxremote.rmi.port=$RMI_PORT")

  # if the host is set, then set that as the rmi server hostname
  if [ "$SOLR_HOST" != "" ]; then
    REMOTE_JMX_OPTS+=("-Djava.rmi.server.hostname=$SOLR_HOST")
  fi
else
  REMOTE_JMX_OPTS=()
fi

# Enable java security manager (allowing filesystem access and other things)
if [ "${SOLR_SECURITY_MANAGER_ENABLED:-true}" == "true" ]; then
  SECURITY_MANAGER_OPTS=('-Djava.security.manager' \
      "-Djava.security.policy=${SOLR_SERVER_DIR}/etc/security.policy" \
      "-Djava.security.properties=${SOLR_SERVER_DIR}/etc/security.properties" \
      '-Dsolr.internal.network.permission=*')
else
  SECURITY_MANAGER_OPTS=()
fi

# Enable ADMIN UI by default, and give the option for users to disable it
if [ "${SOLR_ADMIN_UI_DISABLED:-false}" == "true" ]; then
  SOLR_ADMIN_UI="-DdisableAdminUI=true"
  echo -e "ADMIN UI Disabled"
else
  SOLR_ADMIN_UI="-DdisableAdminUI=false"
fi

JAVA_MEM_OPTS=()
if [ -z "${SOLR_HEAP:-}" ] && [ -n "${SOLR_JAVA_MEM:-}" ]; then
  JAVA_MEM_OPTS=($SOLR_JAVA_MEM)
else
  SOLR_HEAP="${SOLR_HEAP:-512m}"
  JAVA_MEM_OPTS=("-Xms$SOLR_HEAP" "-Xmx$SOLR_HEAP")
fi

# Pick default for Java thread stack size, and then add to SCRIPT_SOLR_OPTS
SCRIPT_SOLR_OPTS+=(${SOLR_JAVA_STACK_SIZE:-"-Xss256k"})

: "${SOLR_TIMEZONE:=UTC}"

function mk_writable_dir() {
  local DIRNAME="$1"
  local DESCRIPTION="$2"
  if ! mkdir -p "$DIRNAME" 2> /dev/null ; then
    echo -e "\nERROR: $DESCRIPTION directory $DIRNAME could not be created. Exiting"
    exit 1
  fi
  if [ ! -w "$DIRNAME" ]; then
    echo -e "\nERROR: $DESCRIPTION directory $DIRNAME is not writable. Exiting"
    exit 1
  fi
}

# Launches Solr in foreground/background depending on parameters
function start_solr() {

  run_in_foreground="$1"
  stop_port="$STOP_PORT"

  SOLR_ADDL_ARGS="$2"
  SOLR_JETTY_ADDL_CONFIG="$3"

  # define default GC_TUNE
  if [ -z "${GC_TUNE}" ]; then
      GC_TUNE_ARR=('-XX:+UseG1GC' \
        '-XX:+PerfDisableSharedMem' \
        '-XX:+ParallelRefProcEnabled' \
        '-XX:MaxGCPauseMillis=250' \
        '-XX:+UseLargePages' \
        '-XX:+AlwaysPreTouch' \
        '-XX:+ExplicitGCInvokesConcurrent')
  else
    # shellcheck disable=SC2128
    GC_TUNE_ARR=($GC_TUNE) # Stuff the string from outside into first value of the array
  fi

  if [ -n "${SOLR_WAIT_FOR_ZK:-}" ]; then
    SCRIPT_SOLR_OPTS+=("-DwaitForZk=$SOLR_WAIT_FOR_ZK")
  fi

  if [ -n "${SOLR_DATA_HOME:-}" ]; then
    SCRIPT_SOLR_OPTS+=("-Dsolr.data.home=$SOLR_DATA_HOME")
  fi

  if [ -n "${SOLR_DELETE_UNKNOWN_CORES:-}" ]; then
    SCRIPT_SOLR_OPTS+=("-Dsolr.deleteUnknownCores=$SOLR_DELETE_UNKNOWN_CORES")
  fi

  # If SSL-related system props are set, add them to SCRIPT_SOLR_OPTS
  if [ "$SOLR_SSL_ENABLED" == "true" ]; then
    # If using SSL and solr.jetty.https.port not set explicitly, use the jetty.port
    SSL_PORT_PROP="-Dsolr.jetty.https.port=$SOLR_SSL_PORT"
    SSL_SECURE_PORT_PROP="-Dsolr.jetty.secure.port=$SOLR_SSL_PORT"
    SCRIPT_SOLR_OPTS+=($SOLR_SSL_OPTS "$SSL_PORT_PROP" "$SSL_SECURE_PORT_PROP")
  fi

  # If authentication system props are set, add them to SCRIPT_SOLR_OPTS
  if [ -n "$AUTHC_OPTS" ]; then
    SCRIPT_SOLR_OPTS+=($AUTHC_OPTS)
  fi

  # If there are internal options set by Solr (users should not use this variable), add them to SCRIPT_SOLR_OPTS
  if [ -n "$SOLR_OPTS_INTERNAL" ]; then
    SCRIPT_SOLR_OPTS+=($SOLR_OPTS_INTERNAL)
  fi

  # If a heap dump directory is specified, enable it in SCRIPT_SOLR_OPTS
  if [[ -z "${SOLR_HEAP_DUMP_DIR:-}" ]] && [[ "${SOLR_HEAP_DUMP:-}" == "true" ]]; then
    SOLR_HEAP_DUMP_DIR="${SOLR_LOGS_DIR}/dumps"
  fi
  if [[ -n "${SOLR_HEAP_DUMP_DIR:-}" ]]; then
    SCRIPT_SOLR_OPTS+=("-XX:+HeapDumpOnOutOfMemoryError")
    SCRIPT_SOLR_OPTS+=("-XX:HeapDumpPath=$SOLR_HEAP_DUMP_DIR/solr-$(date +%s)-pid$$.hprof")
  fi

  if $verbose ; then
    echo -e "\nStarting Solr using the following settings:"
    echo -e "    JAVA               = $JAVA"
    echo -e "    SOLR_SERVER_DIR    = $SOLR_SERVER_DIR"
    echo -e "    SOLR_HOME          = $SOLR_HOME"
    echo -e "    SOLR_HOST          = ${SOLR_HOST:-}"
    echo -e "    SOLR_PORT          = $SOLR_PORT"
    echo -e "    SOLR_SSL_PORT      = $SOLR_SSL_PORT"
    echo -e "    STOP_PORT          = $STOP_PORT"
    echo -e "    JAVA_MEM_OPTS      = ${JAVA_MEM_OPTS[*]}"
    echo -e "    GC_TUNE            = ${GC_TUNE_ARR[*]}"
    echo -e "    GC_LOG_OPTS        = ${GC_LOG_OPTS[*]}"
    echo -e "    SOLR_TIMEZONE      = $SOLR_TIMEZONE"

    if [ "$SOLR_MODE" == "solrcloud" ]; then
      echo -e "    CLOUD_MODE_OPTS    = ${CLOUD_MODE_OPTS[*]}"
    fi

    if [ -n "${SOLR_OPTS:-}" ]; then
      echo -e "    SOLR_OPTS (USER)   = ${SOLR_OPTS[*]}"
    fi

    if [ -n "${SCRIPT_SOLR_OPTS:-}" ]; then
      echo -e "    SOLR_OPTS (SCRIPT) = ${SCRIPT_SOLR_OPTS[*]}"
    fi

    if [ -n "${SOLR_ADDL_ARGS:-}" ]; then
      echo -e "    SOLR_ADDL_ARGS     = $SOLR_ADDL_ARGS"
    fi

    if [ "${ENABLE_REMOTE_JMX_OPTS:-false}" == "true" ]; then
      echo -e "    RMI_PORT           = ${RMI_PORT:-}"
      echo -e "    REMOTE_JMX_OPTS    = ${REMOTE_JMX_OPTS[*]}"
    fi

    if [ -n "${SOLR_LOG_LEVEL:-}" ]; then
      echo -e "    SOLR_LOG_LEVEL     = $SOLR_LOG_LEVEL"
    fi

    if [ -n "${SOLR_DATA_HOME:-}" ]; then
      echo -e "    SOLR_DATA_HOME     = $SOLR_DATA_HOME"
    fi
    echo
  fi

  # need to launch solr from the server dir
  cd "$SOLR_SERVER_DIR" || (echo -e "\nCd to SOLR_SERVER_DIR failed" && exit 1)

  if [ ! -e "$SOLR_SERVER_DIR/start.jar" ]; then
    echo -e "\nERROR: start.jar file not found in $SOLR_SERVER_DIR!\nPlease check your -d parameter to set the correct Solr server directory.\n"
    exit 1
  fi

  # Workaround for JIT crash, see https://issues.apache.org/jira/browse/SOLR-16463
  if [[ "$JAVA_VER_NUM" -ge "17" ]] ; then
    SCRIPT_SOLR_OPTS+=("-XX:CompileCommand=exclude,com.github.benmanes.caffeine.cache.BoundedLocalCache::put")
    echo "Java $JAVA_VER_NUM detected. Enabled workaround for SOLR-16463"
  fi

  # Vector optimizations are only supported for Java 20 and 21 for now.
  # This will need to change as Lucene is upgraded and newer Java versions are released
  if [[ "$JAVA_VER_NUM" -ge "20" ]] && [[ "$JAVA_VER_NUM" -le "21" ]] ; then
    SCRIPT_SOLR_OPTS+=("--add-modules" "jdk.incubator.vector")
    echo "Java $JAVA_VER_NUM detected. Incubating Panama Vector APIs have been enabled"
  fi

  SOLR_START_OPTS=('-server' "${JAVA_MEM_OPTS[@]}" "${GC_TUNE_ARR[@]}" "${GC_LOG_OPTS[@]}" "${IP_ACL_OPTS[@]}" \
    "${REMOTE_JMX_OPTS[@]}" "${CLOUD_MODE_OPTS[@]}" -Dsolr.log.dir="$SOLR_LOGS_DIR" \
    "-Djetty.port=$SOLR_PORT" "-DSTOP.PORT=$stop_port" "-DSTOP.KEY=$STOP_KEY" \
    # '-OmitStackTraceInFastThrow' ensures stack traces in errors,
    # users who don't care about useful error msgs can override in SOLR_OPTS with +OmitStackTraceInFastThrow
    "${SOLR_HOST_ARG[@]}" "-Duser.timezone=$SOLR_TIMEZONE" "-XX:-OmitStackTraceInFastThrow" \
    # '+CrashOnOutOfMemoryError' ensures that Solr crashes whenever
    # OOME is thrown. Program operation after OOME is unpredictable.
    "-XX:+CrashOnOutOfMemoryError" "-XX:ErrorFile=${SOLR_LOGS_DIR}/jvm_crash_%p.log" \
    "-Djetty.home=$SOLR_SERVER_DIR" "-Dsolr.solr.home=$SOLR_HOME" "-Dsolr.install.dir=$SOLR_TIP" "-Dsolr.install.symDir=$SOLR_TIP_SYM" \
    "-Dsolr.default.confdir=$DEFAULT_CONFDIR" "${LOG4J_CONFIG[@]}" "${SCRIPT_SOLR_OPTS[@]}" "${SECURITY_MANAGER_OPTS[@]}" "${SOLR_ADMIN_UI}" "${SOLR_OPTS[@]}")

  mk_writable_dir "$SOLR_LOGS_DIR" "Logs"
  if [[ -n "${SOLR_HEAP_DUMP_DIR:-}" ]]; then
    mk_writable_dir "$SOLR_HEAP_DUMP_DIR" "Heap Dump"
  fi
  case "$SOLR_LOGS_DIR" in
    contexts|etc|lib|modules|resources|scripts|solr|solr-webapp)
      echo -e "\nERROR: Logs directory $SOLR_LOGS_DIR is invalid. Reserved for the system. Exiting"
      exit 1
      ;;
  esac

  if [ "$run_in_foreground" == "true" ]; then
    # shellcheck disable=SC2086
    exec "$JAVA" "${SOLR_START_OPTS[@]}" $SOLR_ADDL_ARGS -jar start.jar "${SOLR_JETTY_CONFIG[@]}" $SOLR_JETTY_ADDL_CONFIG
  else
    # run Solr in the background
    # shellcheck disable=SC2086
    nohup "$JAVA" "${SOLR_START_OPTS[@]}" $SOLR_ADDL_ARGS -Dsolr.log.muteconsole \
        -jar start.jar "${SOLR_JETTY_CONFIG[@]}" $SOLR_JETTY_ADDL_CONFIG \
        1>"$SOLR_LOGS_DIR/solr-$SOLR_PORT-console.log" 2>&1 & echo $! > "$SOLR_PID_DIR/solr-$SOLR_PORT.pid"

    # Check and warn about low entropy on Linux systems
    if [ -e /proc/sys/kernel/random ]; then
      # Get the current entropy available
      entropy_avail=$(cat /proc/sys/kernel/random/entropy_avail)

      # Get the pool size
      pool_size=$(cat /proc/sys/kernel/random/poolsize)

      # Check if entropy is available and pool size is non-zero
      if [[ $entropy_avail -gt 0 && $pool_size -ne 0 ]]; then
        # Compute the ratio of entropy available to pool size
        ratio=$(awk -v ea="$entropy_avail" -v ps="$pool_size" 'BEGIN {print int((ea/ps)*100)}')

        # Check if the ratio is less than 25%
        if (( ratio < 25 )); then
          echo "Warning: Available entropy is low. As a result, use of the UUIDField, SSL, or any other features that require"
          echo "RNG might not work properly. To check for the amount of available entropy, use 'cat /proc/sys/kernel/random/entropy_avail'."
        fi
      else
        echo "Error: Either no entropy is available or the pool size is zero."
      fi
    fi

    # no lsof on cygwin though
    if lsof -v 2>&1 | grep -q revision; then
      echo -n "Waiting up to $SOLR_START_WAIT seconds to see Solr running on port $SOLR_PORT"
      # Launch in a subshell to show the spinner
      (loops=0
      while true
      do
        running=$(lsof -t -PniTCP:$SOLR_PORT -sTCP:LISTEN || :)
        if [ -z "${running:-}" ]; then
          slept=$((loops * 2))
          if [ $slept -lt $SOLR_START_WAIT ]; then
            sleep 2
            loops=$((loops+1))
          else
            echo -e "Still not seeing Solr listening on $SOLR_PORT after $SOLR_START_WAIT seconds!"
            tail -30 "$SOLR_LOGS_DIR/solr.log"
            exit # subshell!
          fi
        else
          SOLR_PID=$(ps auxww | grep start\.jar | awk "/\-Djetty\.port=$SOLR_PORT/"' {print $2}' | sort -r)
          echo -e "\nStarted Solr server on port $SOLR_PORT (pid=$SOLR_PID). Happy searching!\n"
          exit # subshell!
        fi
      done) &
      spinner $!
    else
      echo -e "NOTE: Please install lsof as this script needs it to determine if Solr is listening on port $SOLR_PORT."
      sleep 10
      SOLR_PID=$(ps auxww | grep start\.jar | awk "/\-Djetty\.port=$SOLR_PORT/"' {print $2}' | sort -r)
      echo -e "\nStarted Solr server on port $SOLR_PORT (pid=$SOLR_PID). Happy searching!\n"
      return;
    fi
  fi
}

start_solr "$FG" "${ADDITIONAL_CMD_OPTS:-}" "${ADDITIONAL_JETTY_CONFIG:-}"

exit $?<|MERGE_RESOLUTION|>--- conflicted
+++ resolved
@@ -215,14 +215,12 @@
 fi
 if [ "$SOLR_SSL_ENABLED" == "true" ]; then
   SOLR_JETTY_CONFIG+=("--module=https" "--lib=$DEFAULT_SERVER_DIR/solr-webapp/webapp/WEB-INF/lib/*")
-<<<<<<< HEAD
   if [ "$SOLR_PORT" != "$SOLR_SSL_PORT" ]; then
     SOLR_JETTY_CONFIG+=("--module=http")
-=======
+  fi
   if [ "${SOLR_SSL_RELOAD_ENABLED:-true}" == "true" ]; then
     SOLR_JETTY_CONFIG+=("--module=ssl-reload")
     SOLR_SSL_OPTS+=" -Dsolr.keyStoreReload.enabled=true"
->>>>>>> ca6a71e3
   fi
   SOLR_URL_SCHEME=https
   if [ -n "$SOLR_SSL_KEY_STORE" ]; then
