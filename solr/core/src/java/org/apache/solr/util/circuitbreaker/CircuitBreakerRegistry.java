--- conflicted
+++ resolved
@@ -167,17 +167,10 @@
    * @return CircuitBreakers which have triggered, null otherwise.
    */
   public List<CircuitBreaker> checkTripped(SolrRequestType requestType) {
-<<<<<<< HEAD
-    List<CircuitBreaker> triggeredCircuitBreakers = new ArrayList<>();
-
-    for (CircuitBreaker circuitBreaker :
-        circuitBreakerMap.getOrDefault(requestType, Collections.emptyList())) {
-=======
     Map<SolrRequestType, List<CircuitBreaker>> combinedMap = getCombinedMap();
     final List<CircuitBreaker> breakersOfType = combinedMap.get(requestType);
     List<CircuitBreaker> triggeredCircuitBreakers = null;
     for (CircuitBreaker circuitBreaker : breakersOfType) {
->>>>>>> b9ac6434
       if (circuitBreaker.isTripped()) {
         incrementTripped(requestType, circuitBreaker);
         if (circuitBreaker.isDebugMode()) {
@@ -188,6 +181,10 @@
                 circuitBreaker.getErrorMessage());
           }
         } else {
+          if (triggeredCircuitBreakers == null) {
+            triggeredCircuitBreakers = new ArrayList<>();
+          }
+
           triggeredCircuitBreakers.add(circuitBreaker);
         }
       }
