--- conflicted
+++ resolved
@@ -32,11 +32,7 @@
 import org.apache.solr.common.cloud.DocCollection;
 import org.apache.solr.common.cloud.PerReplicaStatesFetcher;
 import org.apache.solr.common.cloud.ZkStateReader;
-<<<<<<< HEAD
-import org.apache.solr.common.util.CompressionUtil;
-=======
 import org.apache.solr.common.util.Compressor;
->>>>>>> fa72d986
 import org.apache.solr.common.util.Utils;
 import org.apache.zookeeper.CreateMode;
 import org.apache.zookeeper.KeeperException;
@@ -84,12 +80,6 @@
 
   // If the state.json is greater than this many bytes and compression is enabled in solr.xml, then
   // the data will be compressed
-<<<<<<< HEAD
-  protected int minimumStateSizeForCompression;
-
-  public ZkStateWriter(
-      ZkStateReader zkStateReader, Stats stats, int minimumStateSizeForCompression) {
-=======
   protected int minStateByteLenForCompression;
 
   protected Compressor compressor;
@@ -99,18 +89,13 @@
       Stats stats,
       int minStateByteLenForCompression,
       Compressor compressor) {
->>>>>>> fa72d986
     assert zkStateReader != null;
 
     this.reader = zkStateReader;
     this.stats = stats;
     this.clusterState = zkStateReader.getClusterState();
-<<<<<<< HEAD
-    this.minimumStateSizeForCompression = minimumStateSizeForCompression;
-=======
     this.minStateByteLenForCompression = minStateByteLenForCompression;
     this.compressor = compressor;
->>>>>>> fa72d986
   }
 
   /**
@@ -300,14 +285,8 @@
             reader.getZkClient().clean(path);
           } else {
             byte[] data = Utils.toJSON(singletonMap(c.getName(), c));
-<<<<<<< HEAD
-            if (minimumStateSizeForCompression > -1
-                && data.length > minimumStateSizeForCompression) {
-              data = CompressionUtil.compressBytes(data);
-=======
             if (minStateByteLenForCompression > -1 && data.length > minStateByteLenForCompression) {
               data = compressor.compressBytes(data);
->>>>>>> fa72d986
             }
             if (reader.getZkClient().exists(path, true)) {
               if (log.isDebugEnabled()) {
