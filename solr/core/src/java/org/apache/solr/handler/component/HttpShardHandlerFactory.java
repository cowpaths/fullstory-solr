/*
 * Licensed to the Apache Software Foundation (ASF) under one or more
 * contributor license agreements.  See the NOTICE file distributed with
 * this work for additional information regarding copyright ownership.
 * The ASF licenses this file to You under the Apache License, Version 2.0
 * (the "License"); you may not use this file except in compliance with
 * the License.  You may obtain a copy of the License at
 *
 *     http://www.apache.org/licenses/LICENSE-2.0
 *
 * Unless required by applicable law or agreed to in writing, software
 * distributed under the License is distributed on an "AS IS" BASIS,
 * WITHOUT WARRANTIES OR CONDITIONS OF ANY KIND, either express or implied.
 * See the License for the specific language governing permissions and
 * limitations under the License.
 */
package org.apache.solr.handler.component;

import static org.apache.solr.util.stats.InstrumentedHttpListenerFactory.KNOWN_METRIC_NAME_STRATEGIES;

import com.codahale.metrics.Histogram;
import java.lang.invoke.MethodHandles;
import java.util.Iterator;
import java.util.List;
import java.util.Map.Entry;
import java.util.Random;
import java.util.concurrent.ArrayBlockingQueue;
import java.util.concurrent.BlockingQueue;
import java.util.concurrent.ExecutorService;
import java.util.concurrent.SynchronousQueue;
import java.util.concurrent.TimeUnit;
import org.apache.solr.client.solrj.SolrClient;
import org.apache.solr.client.solrj.impl.Http2SolrClient;
import org.apache.solr.client.solrj.impl.HttpClientUtil;
import org.apache.solr.client.solrj.impl.LBHttp2SolrClient;
import org.apache.solr.client.solrj.impl.LBSolrClient;
import org.apache.solr.client.solrj.request.QueryRequest;
import org.apache.solr.client.solrj.routing.AffinityReplicaListTransformerFactory;
import org.apache.solr.client.solrj.routing.ReplicaListTransformer;
import org.apache.solr.client.solrj.routing.ReplicaListTransformerFactory;
import org.apache.solr.client.solrj.routing.RequestReplicaListTransformerGenerator;
import org.apache.solr.cloud.ZkController;
import org.apache.solr.common.SolrException;
import org.apache.solr.common.SolrException.ErrorCode;
import org.apache.solr.common.cloud.ZkStateReader;
import org.apache.solr.common.params.ShardParams;
import org.apache.solr.common.params.SolrParams;
import org.apache.solr.common.util.ExecutorUtil;
import org.apache.solr.common.util.IOUtils;
import org.apache.solr.common.util.NamedList;
import org.apache.solr.common.util.SolrNamedThreadFactory;
import org.apache.solr.common.util.StrUtils;
import org.apache.solr.common.util.URLUtil;
import org.apache.solr.core.PluginInfo;
import org.apache.solr.core.SolrCore;
import org.apache.solr.core.SolrInfoBean;
import org.apache.solr.metrics.SolrMetricManager;
import org.apache.solr.metrics.SolrMetricProducer;
import org.apache.solr.metrics.SolrMetricsContext;
import org.apache.solr.request.SolrQueryRequest;
import org.apache.solr.security.AllowListUrlChecker;
import org.apache.solr.security.HttpClientBuilderPlugin;
import org.apache.solr.update.UpdateShardHandlerConfig;
import org.apache.solr.util.stats.InstrumentedHttpListenerFactory;
import org.apache.solr.util.stats.MetricUtils;
import org.slf4j.Logger;
import org.slf4j.LoggerFactory;

public class HttpShardHandlerFactory extends ShardHandlerFactory
    implements org.apache.solr.util.plugin.PluginInfoInitialized, SolrMetricProducer {
  private static final Logger log = LoggerFactory.getLogger(MethodHandles.lookup().lookupClass());
  private static final String DEFAULT_SCHEME = "http";

  // We want an executor that doesn't take up any resources if
  // it's not used, so it could be created statically for
  // the distributed search component if desired.
  //
  // Consider CallerRuns policy and a lower max threads to throttle
  // requests at some point (or should we simply return failure?)
  //
  // This executor is initialized in the init method
  private ExecutorService commExecutor;

  protected volatile Http2SolrClient defaultClient;
  protected InstrumentedHttpListenerFactory httpListenerFactory;
  protected LBHttp2SolrClient loadbalancer;

  int corePoolSize = 0;
  int maximumPoolSize = Integer.MAX_VALUE;
  int keepAliveTime = 5;
  int queueSize = -1;
  int permittedLoadBalancerRequestsMinimumAbsolute = 0;
  float permittedLoadBalancerRequestsMaximumFraction = 1.0f;
  boolean accessPolicy = false;
  private SolrMetricsContext solrMetricsContext;

  private String scheme = null;

  private Histogram delayedRequests;

  private InstrumentedHttpListenerFactory.NameStrategy metricNameStrategy;

  protected final Random r = new Random();

  private RequestReplicaListTransformerGenerator requestReplicaListTransformerGenerator =
      new RequestReplicaListTransformerGenerator();

  // URL scheme to be used in distributed search.
  static final String INIT_URL_SCHEME = "urlScheme";

  // The core size of the threadpool servicing requests
  static final String INIT_CORE_POOL_SIZE = "corePoolSize";

  // The maximum size of the threadpool servicing requests
  static final String INIT_MAX_POOL_SIZE = "maximumPoolSize";

  // The amount of time idle threads persist for in the queue, before being killed
  static final String MAX_THREAD_IDLE_TIME = "maxThreadIdleTime";

  // If the threadpool uses a backing queue, what is its maximum size (-1) to use direct handoff
  static final String INIT_SIZE_OF_QUEUE = "sizeOfQueue";

  // The minimum number of replicas that may be used
  static final String LOAD_BALANCER_REQUESTS_MIN_ABSOLUTE = "loadBalancerRequestsMinimumAbsolute";

  // The maximum proportion of replicas to be used
  static final String LOAD_BALANCER_REQUESTS_MAX_FRACTION = "loadBalancerRequestsMaximumFraction";

  // Configure if the threadpool favours fairness over throughput
  static final String INIT_FAIRNESS_POLICY = "fairnessPolicy";

  /** Get {@link ShardHandler} that uses the default http client. */
  @Override
  public ShardHandler getShardHandler() {
    return new HttpShardHandler(this);
  }

  private static NamedList<?> getNamedList(Object val) {
    if (val instanceof NamedList) {
      return (NamedList<?>) val;
    } else {
      throw new IllegalArgumentException(
          "Invalid config for replicaRouting; expected NamedList, but got " + val);
    }
  }

  private static String checkDefaultReplicaListTransformer(
      NamedList<?> c, String setTo, String extantDefaultRouting) {
    if (!Boolean.TRUE.equals(c.getBooleanArg("default"))) {
      return null;
    } else {
      if (extantDefaultRouting == null) {
        return setTo;
      } else {
        throw new IllegalArgumentException("more than one routing scheme marked as default");
      }
    }
  }

  private void initReplicaListTransformers(NamedList<?> routingConfig) {
    String defaultRouting = null;
    ReplicaListTransformerFactory stableRltFactory = null;
    ReplicaListTransformerFactory defaultRltFactory;
    if (routingConfig != null && routingConfig.size() > 0) {
      Iterator<? extends Entry<String, ?>> iter = routingConfig.iterator();
      do {
        Entry<String, ?> e = iter.next();
        String key = e.getKey();
        switch (key) {
          case ShardParams.REPLICA_RANDOM:
            // Only positive assertion of default status (i.e., default=true) is supported.
            // "random" is currently the implicit default, so explicitly configuring
            // "random" as default would not currently be useful, but if the implicit default
            // changes in the future, checkDefault could be relevant here.
            defaultRouting =
                checkDefaultReplicaListTransformer(getNamedList(e.getValue()), key, defaultRouting);
            break;
          case ShardParams.REPLICA_STABLE:
            NamedList<?> c = getNamedList(e.getValue());
            defaultRouting = checkDefaultReplicaListTransformer(c, key, defaultRouting);
            stableRltFactory = new AffinityReplicaListTransformerFactory(c);
            break;
          default:
            throw new IllegalArgumentException("invalid replica routing spec name: " + key);
        }
      } while (iter.hasNext());
    }
    if (stableRltFactory == null) {
      stableRltFactory = new AffinityReplicaListTransformerFactory();
    }
    if (ShardParams.REPLICA_STABLE.equals(defaultRouting)) {
      defaultRltFactory = stableRltFactory;
    } else {
      defaultRltFactory = RequestReplicaListTransformerGenerator.RANDOM_RLTF;
    }
    this.requestReplicaListTransformerGenerator =
        new RequestReplicaListTransformerGenerator(defaultRltFactory, stableRltFactory);
  }

  private static final long DELAY_WARN_THRESHOLD =
      TimeUnit.NANOSECONDS.convert(200, TimeUnit.MILLISECONDS);

  @Override
  public void init(PluginInfo info) {
    StringBuilder sb = new StringBuilder();
    NamedList<?> args = info.initArgs;
    this.scheme = getParameter(args, INIT_URL_SCHEME, null, sb);
    if (this.scheme != null && this.scheme.endsWith("://")) {
      this.scheme = this.scheme.replace("://", "");
    }

    String strategy =
        getParameter(
            args, "metricNameStrategy", UpdateShardHandlerConfig.DEFAULT_METRICNAMESTRATEGY, sb);
    this.metricNameStrategy = KNOWN_METRIC_NAME_STRATEGIES.get(strategy);
    if (this.metricNameStrategy == null) {
      throw new SolrException(
          ErrorCode.SERVER_ERROR,
          "Unknown metricNameStrategy: "
              + strategy
              + " found. Must be one of: "
              + KNOWN_METRIC_NAME_STRATEGIES.keySet());
    }

    this.corePoolSize = getParameter(args, INIT_CORE_POOL_SIZE, corePoolSize, sb);
    this.maximumPoolSize = getParameter(args, INIT_MAX_POOL_SIZE, maximumPoolSize, sb);
    this.keepAliveTime = getParameter(args, MAX_THREAD_IDLE_TIME, keepAliveTime, sb);
    this.queueSize = getParameter(args, INIT_SIZE_OF_QUEUE, queueSize, sb);
    this.permittedLoadBalancerRequestsMinimumAbsolute =
        getParameter(
            args,
            LOAD_BALANCER_REQUESTS_MIN_ABSOLUTE,
            permittedLoadBalancerRequestsMinimumAbsolute,
            sb);
    this.permittedLoadBalancerRequestsMaximumFraction =
        getParameter(
            args,
            LOAD_BALANCER_REQUESTS_MAX_FRACTION,
            permittedLoadBalancerRequestsMaximumFraction,
            sb);
    this.accessPolicy = getParameter(args, INIT_FAIRNESS_POLICY, accessPolicy, sb);

    if (args != null && args.get("shardsWhitelist") != null) {
      log.warn(
          "Property 'shardsWhitelist' is deprecated, please use '{}' instead.",
          AllowListUrlChecker.URL_ALLOW_LIST);
    }

    // magic sysprop to make tests reproducible: set by SolrTestCaseJ4.
    String v = System.getProperty("tests.shardhandler.randomSeed");
    if (v != null) {
      r.setSeed(Long.parseLong(v));
    }

    BlockingQueue<Runnable> blockingQueue =
        (this.queueSize == -1)
            ? new SynchronousQueue<Runnable>(this.accessPolicy)
            : new ArrayBlockingQueue<Runnable>(this.queueSize, this.accessPolicy);

    this.commExecutor =
        new ExecutorUtil.MDCAwareThreadPoolExecutor(
            this.corePoolSize,
            this.maximumPoolSize,
            this.keepAliveTime,
            TimeUnit.SECONDS,
            blockingQueue,
            new SolrNamedThreadFactory("httpShardExecutor"),
            // the Runnable added to this executor handles all exceptions so we disable stack trace
            // collection as an optimization. see SOLR-11880 for more details
            false);

    this.httpListenerFactory = new InstrumentedHttpListenerFactory(this.metricNameStrategy);
    int connectionTimeout =
        getParameter(
            args,
            HttpClientUtil.PROP_CONNECTION_TIMEOUT,
            HttpClientUtil.DEFAULT_CONNECT_TIMEOUT,
            sb);
    int maxConnectionsPerHost =
        getParameter(
            args,
            HttpClientUtil.PROP_MAX_CONNECTIONS_PER_HOST,
            HttpClientUtil.DEFAULT_MAXCONNECTIONSPERHOST,
            sb);
    int soTimeout =
        getParameter(args, HttpClientUtil.PROP_SO_TIMEOUT, HttpClientUtil.DEFAULT_SO_TIMEOUT, sb);

    this.defaultClient =
        new Http2SolrClient.Builder()
            .withConnectionTimeout(connectionTimeout, TimeUnit.MILLISECONDS)
            .withIdleTimeout(soTimeout, TimeUnit.MILLISECONDS)
            .withExecutor(commExecutor)
            .withMaxConnectionsPerHost(maxConnectionsPerHost)
            .build();
    this.defaultClient.addListenerFactory(this.httpListenerFactory);
<<<<<<< HEAD
    this.loadbalancer =
        new LBHttp2SolrClient.Builder(defaultClient)
            .setDelayedRequestListener(
                it -> {
                  if (it > DELAY_WARN_THRESHOLD) {
                    long millis = TimeUnit.MILLISECONDS.convert(it, TimeUnit.NANOSECONDS);
                    log.info("Remote shard request delayed by {} milliseconds", millis);
                    if (delayedRequests != null) {
                      delayedRequests.update(millis);
                    }
                  }
                })
            .build();
=======
    this.loadbalancer = new LBHttp2SolrClient.Builder(defaultClient, new String[0]).build();

>>>>>>> ca6a71e3
    initReplicaListTransformers(getParameter(args, "replicaRouting", null, sb));

    log.debug("created with {}", sb);
  }

  @Override
  public void setSecurityBuilder(HttpClientBuilderPlugin clientBuilderPlugin) {
    if (clientBuilderPlugin != null) {
      clientBuilderPlugin.setup(defaultClient);
    }
  }

  protected <T> T getParameter(
      NamedList<?> initArgs, String configKey, T defaultValue, StringBuilder sb) {
    T toReturn = defaultValue;
    if (initArgs != null) {
      @SuppressWarnings({"unchecked"})
      T temp = (T) initArgs.get(configKey);
      toReturn = (temp != null) ? temp : defaultValue;
    }
    if (sb != null && toReturn != null)
      sb.append(configKey).append(" : ").append(toReturn).append(",");
    return toReturn;
  }

  @Override
  public void close() {
    try {
      if (loadbalancer != null) {
        loadbalancer.close();
      }
    } finally {
      try {
        if (defaultClient != null) {
          IOUtils.closeQuietly(defaultClient);
        }
      } finally {
        ExecutorUtil.shutdownAndAwaitTermination(commExecutor);
      }
    }
    try {
      SolrMetricProducer.super.close();
    } catch (Exception e) {
      log.warn("Exception closing.", e);
    }
  }

  @Override
  public SolrMetricsContext getSolrMetricsContext() {
    return solrMetricsContext;
  }

  protected LBSolrClient.Req newLBHttpSolrClientReq(final QueryRequest req, List<String> urls) {
    int numServersToTry =
        (int) Math.floor(urls.size() * this.permittedLoadBalancerRequestsMaximumFraction);
    if (numServersToTry < this.permittedLoadBalancerRequestsMinimumAbsolute) {
      numServersToTry = this.permittedLoadBalancerRequestsMinimumAbsolute;
    }
    return new LBSolrClient.Req(req, urls, numServersToTry);
  }

  /**
   * Creates a list of urls for the given shard.
   *
   * @param shard the urls for the shard, separated by '|'
   * @return A list of valid urls (including protocol) that are replicas for the shard
   */
  public List<String> buildURLList(String shard) {
    List<String> urls = StrUtils.splitSmart(shard, "|", true);

    // convert shard to URL
    for (int i = 0; i < urls.size(); i++) {
      urls.set(i, buildUrl(urls.get(i)));
    }

    return urls;
  }

  protected ReplicaListTransformer getReplicaListTransformer(final SolrQueryRequest req) {
    final SolrParams params = req.getParams();
    final SolrCore core = req.getCore(); // explicit check for null core (temporary?, for tests)
    @SuppressWarnings("resource")
    ZkController zkController = req.getCoreContainer().getZkController();
    if (zkController != null) {
      return requestReplicaListTransformerGenerator.getReplicaListTransformer(
          params,
          zkController
              .getZkStateReader()
              .getClusterProperties()
              .getOrDefault(ZkStateReader.DEFAULT_SHARD_PREFERENCES, "")
              .toString(),
          zkController.getNodeName(),
          zkController.getBaseUrl(),
          zkController.getSysPropsCacher());
    } else {
      return requestReplicaListTransformerGenerator.getReplicaListTransformer(params);
    }
  }

  public SolrClient getClient() {
    return defaultClient;
  }

  /**
   * Rebuilds the URL replacing the URL scheme of the passed URL with the configured scheme
   * replacement.If no scheme was configured, the passed URL's scheme is left alone.
   */
  private String buildUrl(String url) {
    if (!URLUtil.hasScheme(url)) {
      return (StrUtils.isNullOrEmpty(scheme) ? DEFAULT_SCHEME : scheme) + "://" + url;
    } else if (StrUtils.isNotNullOrEmpty(scheme)) {
      return scheme + "://" + URLUtil.removeScheme(url);
    }

    return url;
  }

  @Override
  public void initializeMetrics(SolrMetricsContext parentContext, String scope) {
    solrMetricsContext = parentContext.getChildContext(this);
    String expandedScope = SolrMetricManager.mkName(scope, SolrInfoBean.Category.QUERY.name());
    delayedRequests = solrMetricsContext.histogram("delayedInterNodeRequests", expandedScope);
    httpListenerFactory.initializeMetrics(solrMetricsContext, expandedScope);
    commExecutor =
        MetricUtils.instrumentedExecutorService(
            commExecutor,
            null,
            solrMetricsContext.getMetricRegistry(),
            SolrMetricManager.mkName("httpShardExecutor", expandedScope, "threadPool"));
  }
}<|MERGE_RESOLUTION|>--- conflicted
+++ resolved
@@ -29,9 +29,11 @@
 import java.util.concurrent.ExecutorService;
 import java.util.concurrent.SynchronousQueue;
 import java.util.concurrent.TimeUnit;
+
 import org.apache.solr.client.solrj.SolrClient;
 import org.apache.solr.client.solrj.impl.Http2SolrClient;
 import org.apache.solr.client.solrj.impl.HttpClientUtil;
+import org.apache.solr.client.solrj.impl.HttpListenerFactory;
 import org.apache.solr.client.solrj.impl.LBHttp2SolrClient;
 import org.apache.solr.client.solrj.impl.LBSolrClient;
 import org.apache.solr.client.solrj.request.QueryRequest;
@@ -63,6 +65,7 @@
 import org.apache.solr.update.UpdateShardHandlerConfig;
 import org.apache.solr.util.stats.InstrumentedHttpListenerFactory;
 import org.apache.solr.util.stats.MetricUtils;
+import org.eclipse.jetty.client.api.Request;
 import org.slf4j.Logger;
 import org.slf4j.LoggerFactory;
 
@@ -200,6 +203,32 @@
   private static final long DELAY_WARN_THRESHOLD =
       TimeUnit.NANOSECONDS.convert(200, TimeUnit.MILLISECONDS);
 
+  private final HttpListenerFactory delayedReqLogger = new HttpListenerFactory() {
+    @Override
+    public RequestResponseListener get() {
+      long start = System.nanoTime();
+      return new RequestResponseListener() {
+        @Override
+        public void onBegin(Request request) {
+          // There should be negligible delay between request submission and actually sending
+          // the request. Here we add extra logging to notify us if this assumption is
+          // violated. See: SOLR-16099, SOLR-16129,
+          // https://github.com/fullstorydev/lucene-solr/commit/445508adb4a
+          long delayNanos = System.nanoTime() - start;
+          if (delayNanos > DELAY_WARN_THRESHOLD) {
+            long millis = TimeUnit.MILLISECONDS.convert(delayNanos, TimeUnit.NANOSECONDS);
+            log.info("Remote shard request delayed by {} milliseconds", millis);
+            if (delayedRequests != null) {
+              delayedRequests.update(millis);
+            }
+          }
+          super.onBegin(request); // no-op
+        }
+      };
+    }
+  };
+
+
   @Override
   public void init(PluginInfo info) {
     StringBuilder sb = new StringBuilder();
@@ -291,26 +320,10 @@
             .withIdleTimeout(soTimeout, TimeUnit.MILLISECONDS)
             .withExecutor(commExecutor)
             .withMaxConnectionsPerHost(maxConnectionsPerHost)
+            .withListenerFactory(List.of(this.httpListenerFactory, this.delayedReqLogger))
             .build();
-    this.defaultClient.addListenerFactory(this.httpListenerFactory);
-<<<<<<< HEAD
-    this.loadbalancer =
-        new LBHttp2SolrClient.Builder(defaultClient)
-            .setDelayedRequestListener(
-                it -> {
-                  if (it > DELAY_WARN_THRESHOLD) {
-                    long millis = TimeUnit.MILLISECONDS.convert(it, TimeUnit.NANOSECONDS);
-                    log.info("Remote shard request delayed by {} milliseconds", millis);
-                    if (delayedRequests != null) {
-                      delayedRequests.update(millis);
-                    }
-                  }
-                })
-            .build();
-=======
     this.loadbalancer = new LBHttp2SolrClient.Builder(defaultClient, new String[0]).build();
 
->>>>>>> ca6a71e3
     initReplicaListTransformers(getParameter(args, "replicaRouting", null, sb));
 
     log.debug("created with {}", sb);
