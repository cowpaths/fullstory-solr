/*
 * Licensed to the Apache Software Foundation (ASF) under one or more
 * contributor license agreements.  See the NOTICE file distributed with
 * this work for additional information regarding copyright ownership.
 * The ASF licenses this file to You under the Apache License, Version 2.0
 * (the "License"); you may not use this file except in compliance with
 * the License.  You may obtain a copy of the License at
 *
 *     http://www.apache.org/licenses/LICENSE-2.0
 *
 * Unless required by applicable law or agreed to in writing, software
 * distributed under the License is distributed on an "AS IS" BASIS,
 * WITHOUT WARRANTIES OR CONDITIONS OF ANY KIND, either express or implied.
 * See the License for the specific language governing permissions and
 * limitations under the License.
 */

package org.apache.solr.search;

import java.io.IOException;
import java.io.Reader;
import java.io.UncheckedIOException;
import java.lang.invoke.MethodHandles;
import java.nio.charset.StandardCharsets;
import java.util.ArrayList;
import java.util.Arrays;
import java.util.Collection;
import java.util.Collections;
import java.util.Date;
import java.util.HashSet;
import java.util.List;
import java.util.Objects;
import java.util.Set;
import java.util.function.Predicate;
import java.util.function.Supplier;
import org.apache.lucene.analysis.Analyzer;
import org.apache.lucene.analysis.TokenStream;
import org.apache.lucene.document.Document;
import org.apache.lucene.document.DocumentStoredFieldVisitor;
import org.apache.lucene.document.FieldType;
import org.apache.lucene.document.InvertableType;
import org.apache.lucene.document.StoredField;
import org.apache.lucene.document.StoredValue;
import org.apache.lucene.document.TextField;
import org.apache.lucene.index.BinaryDocValues;
import org.apache.lucene.index.DocValuesType;
import org.apache.lucene.index.FieldInfo;
import org.apache.lucene.index.IndexOptions;
import org.apache.lucene.index.IndexReader;
import org.apache.lucene.index.IndexableField;
import org.apache.lucene.index.IndexableFieldType;
import org.apache.lucene.index.LeafReader;
import org.apache.lucene.index.LeafReaderContext;
import org.apache.lucene.index.NumericDocValues;
import org.apache.lucene.index.ReaderUtil;
import org.apache.lucene.index.SortedDocValues;
import org.apache.lucene.index.SortedNumericDocValues;
import org.apache.lucene.index.SortedSetDocValues;
import org.apache.lucene.index.StoredFieldVisitor;
import org.apache.lucene.index.StoredFields;
import org.apache.lucene.misc.document.LazyDocument;
import org.apache.lucene.util.BytesRef;
import org.apache.lucene.util.CollectionUtil;
import org.apache.lucene.util.NumericUtils;
import org.apache.solr.common.SolrDocument;
import org.apache.solr.common.SolrDocumentBase;
import org.apache.solr.common.SolrException;
import org.apache.solr.core.SolrConfig;
import org.apache.solr.response.DocsStreamer;
import org.apache.solr.response.ResultContext;
import org.apache.solr.schema.AbstractEnumField;
import org.apache.solr.schema.BoolField;
import org.apache.solr.schema.LatLonPointSpatialField;
import org.apache.solr.schema.NumberType;
import org.apache.solr.schema.SchemaField;
import org.slf4j.Logger;
import org.slf4j.LoggerFactory;

/**
 * A helper class of {@link org.apache.solr.search.SolrIndexSearcher} for stored Document related
 * matters including DocValue substitutions.
 */
public class SolrDocumentFetcher {

  private static final Logger log = LoggerFactory.getLogger(MethodHandles.lookup().lookupClass());

  private final SolrIndexSearcher searcher;

  private final boolean enableLazyFieldLoading;

  private final SolrCache<Integer, Document> documentCache;

  private final Set<String> allStored;

  private final Set<String> dvsCanSubstituteStored;

  /** Contains the names/patterns of all docValues=true,stored=false fields in the schema. */
  private final Set<String> allNonStoredDVs;

  /**
   * Contains the names/patterns of all docValues=true,stored=false,useDocValuesAsStored=true fields
   * in the schema.
   */
  private final Set<String> nonStoredDVsUsedAsStored;

  /**
   * Contains the names/patterns of all docValues=true,stored=false fields, excluding those that are
   * copyField targets in the schema.
   */
  private final Set<String> nonStoredDVsWithoutCopyTargets;

  private static int largeValueLengthCacheThreshold =
      Integer.getInteger("solr.largeField.cacheThreshold", 512 * 1024); // internal setting

  private final Set<String> largeFields;

  private final Collection<String>[] storedHighlightFieldNames; // lazy populated; use getter

  private final Collection<String>[] indexedFieldNames; // lazy populated; use getter

  private final StoredFields storedFields;

  private SolrDocumentFetcher(SolrDocumentFetcher template, StoredFields storedFields) {
    this.searcher = template.searcher;
    this.nLeaves = template.nLeaves;
    this.enableLazyFieldLoading = template.enableLazyFieldLoading;
    this.documentCache = template.documentCache;
    this.nonStoredDVsUsedAsStored = template.nonStoredDVsUsedAsStored;
    this.allNonStoredDVs = template.allNonStoredDVs;
    this.nonStoredDVsWithoutCopyTargets = template.nonStoredDVsWithoutCopyTargets;
    this.largeFields = template.largeFields;
    this.dvsCanSubstituteStored = template.dvsCanSubstituteStored;
    this.allStored = template.allStored;
    this.storedHighlightFieldNames = template.indexedFieldNames;
    this.indexedFieldNames = template.indexedFieldNames;
    this.storedFields = storedFields;
  }

  @Override
  protected SolrDocumentFetcher clone() {
    try {
      return new SolrDocumentFetcher(this, searcher.getIndexReader().storedFields());
    } catch (IOException e) {
      throw new UncheckedIOException(e);
    }
  }

  @SuppressWarnings({"unchecked", "rawtypes"})
  SolrDocumentFetcher(SolrIndexSearcher searcher, SolrConfig solrConfig, boolean cachingEnabled) {
    this.searcher = searcher;
<<<<<<< HEAD
    this.enableLazyFieldLoading = solrConfig.enableLazyFieldLoading;
=======
    this.nLeaves = searcher.getTopReaderContext().leaves().size();
>>>>>>> ca6a71e3
    if (cachingEnabled) {
      documentCache =
          solrConfig.documentCacheConfig == null
              ? null
              : solrConfig.documentCacheConfig.newInstance(searcher.getCore());
    } else {
      documentCache = null;
    }

    // lazy loading makes no sense if we don't have a `documentCache`
    this.enableLazyFieldLoading = solrConfig.enableLazyFieldLoading && documentCache != null;

    final Set<String> nonStoredDVsUsedAsStored = new HashSet<>();
    final Set<String> allNonStoredDVs = new HashSet<>();
    final Set<String> nonStoredDVsWithoutCopyTargets = new HashSet<>();
    final Set<String> storedLargeFields = new HashSet<>();
    final Set<String> dvsCanSubstituteStored = new HashSet<>();
    final Set<String> allStoreds = new HashSet<>();

    // can find materialized dynamic fields, unlike using the Solr IndexSchema.
    for (FieldInfo fieldInfo : searcher.getFieldInfos()) {
      final SchemaField schemaField = searcher.getSchema().getFieldOrNull(fieldInfo.name);
      if (schemaField == null) {
        continue;
      }
      if (canSubstituteDvForStored(fieldInfo, schemaField)) {
        dvsCanSubstituteStored.add(fieldInfo.name);
      }
      if (schemaField.stored()) {
        allStoreds.add(fieldInfo.name);
      }
      if (!schemaField.stored() && schemaField.hasDocValues()) {
        if (schemaField.useDocValuesAsStored()) {
          nonStoredDVsUsedAsStored.add(fieldInfo.name);
        }
        allNonStoredDVs.add(fieldInfo.name);
        if (!searcher.getSchema().isCopyFieldTarget(schemaField)) {
          nonStoredDVsWithoutCopyTargets.add(fieldInfo.name);
        }
      }
      if (schemaField.stored() && schemaField.isLarge()) {
        storedLargeFields.add(schemaField.getName());
      }
    }

    this.nonStoredDVsUsedAsStored = Collections.unmodifiableSet(nonStoredDVsUsedAsStored);
    this.allNonStoredDVs = Collections.unmodifiableSet(allNonStoredDVs);
    this.nonStoredDVsWithoutCopyTargets =
        Collections.unmodifiableSet(nonStoredDVsWithoutCopyTargets);
    this.largeFields = Collections.unmodifiableSet(storedLargeFields);
    this.dvsCanSubstituteStored = Collections.unmodifiableSet(dvsCanSubstituteStored);
    this.allStored = Collections.unmodifiableSet(allStoreds);
    this.storedFields = null; // template docFetcher should throw NPE if used directly
    this.storedHighlightFieldNames = new Collection[1];
    this.indexedFieldNames = new Collection[1];
  }

  // Does this field have both stored=true and docValues=true and is otherwise
  // eligible for getting the field's value from DV?
  private boolean canSubstituteDvForStored(FieldInfo fieldInfo, SchemaField schemaField) {
    if (!schemaField.hasDocValues() || !schemaField.stored()) return false;
    if (schemaField.multiValued()) return false;
    DocValuesType docValuesType = fieldInfo.getDocValuesType();
    NumberType numberType = schemaField.getType().getNumberType();
    // can not decode a numeric without knowing its numberType
    if (numberType == null
        && (docValuesType == DocValuesType.SORTED_NUMERIC
            || docValuesType == DocValuesType.NUMERIC)) {
      return false;
    }
    return true;
  }

  public boolean isLazyFieldLoadingEnabled() {
    return enableLazyFieldLoading;
  }

  public SolrCache<Integer, Document> getDocumentCache() {
    return documentCache;
  }

  /**
   * Returns a collection of the names of all stored fields which can be highlighted the index
   * reader knows about.
   */
  public Collection<String> getStoredHighlightFieldNames() {
    synchronized (storedHighlightFieldNames) {
      if (storedHighlightFieldNames[0] == null) {
        Collection<String> storedHighlightFieldNames = new ArrayList<>();
        for (FieldInfo fieldInfo : searcher.getFieldInfos()) {
          final String fieldName = fieldInfo.name;
          try {
            SchemaField field = searcher.getSchema().getField(fieldName);
            if (field.stored()
                && ((field.getType() instanceof org.apache.solr.schema.TextField)
                    || (field.getType() instanceof org.apache.solr.schema.StrField))) {
              storedHighlightFieldNames.add(fieldName);
            }
          } catch (RuntimeException e) {
            // getField() throws a SolrException, but it arrives as a RuntimeException
            log.warn("Field [{}] found in index, but not defined in schema.", fieldName);
          }
        }
        this.storedHighlightFieldNames[0] = storedHighlightFieldNames;
      }
      return storedHighlightFieldNames[0];
    }
  }

  /** Returns a collection of the names of all indexed fields which the index reader knows about. */
  public Collection<String> getIndexedFieldNames() {
    synchronized (indexedFieldNames) {
      if (indexedFieldNames[0] == null) {
        Collection<String> indexedFieldNames = new ArrayList<>();
        for (FieldInfo fieldInfo : searcher.getFieldInfos()) {
          if (fieldInfo.getIndexOptions() != IndexOptions.NONE) {
            indexedFieldNames.add(fieldInfo.name);
          }
        }
        this.indexedFieldNames[0] = indexedFieldNames;
      }
      return indexedFieldNames[0];
    }
  }

  /**
   * @see SolrIndexSearcher#doc(int)
   */
  public Document doc(int docId) throws IOException {
    return doc(docId, (Set<String>) null);
  }

  /**
   * Retrieve the {@link Document} instance corresponding to the document id.
   *
   * <p><b>NOTE</b>: the document will have all fields accessible, but if a field filter is
   * provided, only the provided fields will be loaded (the remainder will be available lazily).
   *
   * @see SolrIndexSearcher#doc(int, Set)
   */
  public Document doc(int i, Set<String> fields) throws IOException {
    Document d;
    if (documentCache != null) {
      final Set<String> getFields = enableLazyFieldLoading ? fields : null;
      d = documentCache.computeIfAbsent(i, docId -> docNC(docId, getFields));
      if (d == null) {
        // failed to retrieve due to an earlier exception, try again?
        return docNC(i, fields);
      } else {
        return d;
      }
    } else {
      return docNC(i, fields);
    }
  }

  private Document docNC(int i, Set<String> fields) throws IOException {
    final SolrDocumentStoredFieldVisitor visitor =
        new SolrDocumentStoredFieldVisitor(fields, searcher.getIndexReader(), i);
    storedFields.document(i, visitor);
    return visitor.getDocument();
  }

  /**
   * This is an optimized version for populating a SolrDocument that:
   *
   * <p>1. fetches all fields from docValues if possible. If no decompression of the stored data is
   * necessary, we can avoid a disk seek and decompression cycle. This step is only used if all
   * requested fields are {code docValues=true stored=false multiValued=false}. This last
   * restriction because multiValued docValues fields do not faithfully reflect the input order in
   * all cases. the values are returned and no decompression is necessary.
   *
   * <p>2. if 1 is impossible, try to fetch all requested fields from the stored values. If the
   * stored data has to be decompressed anyway, it's more efficient to just get all field values
   * from the stored values. If we got all the requested fields, return.
   *
   * <p>3. add fields where docValues=true stored=false thus could not be fetched in step 2
   *
   * @param luceneDocId The Lucene doc ID
   * @param solrReturnFields the structure holding the fields to be returned. The first time this
   *     method is called for a particular document list, it will be modified by adding a
   *     RetrieveFieldsOptimizer for use in future calls.
   * @return The SolrDocument with values requested.
   *     <p>This method is designed to be as simple as possible to use, just call it. e.g. {code
   *     SolrDocument sdoc = docFetcher.solrDoc(id, solrReturnFields);} then process the resulting
   *     SolrDocument as usual. Subsequent calls with the same solrReturnFields will re-use the
   *     optimizer created the first time.
   *     <p>NOTE: DO NOT re-use the same SolrReturnFields object if the fields requested change.
   */
  public SolrDocument solrDoc(int luceneDocId, SolrReturnFields solrReturnFields) {
    Supplier<RetrieveFieldsOptimizer> rfoSupplier =
        () -> new RetrieveFieldsOptimizer(solrReturnFields);
    return solrReturnFields.getFetchOptimizer(rfoSupplier).getSolrDoc(luceneDocId);
  }

  /**
   * {@link StoredFieldVisitor} which loads the specified fields eagerly (or all if null). If {@link
   * #enableLazyFieldLoading} then the rest get special lazy field entries. Designated "large"
   * fields will always get a special field entry.
   */
  private class SolrDocumentStoredFieldVisitor extends DocumentStoredFieldVisitor {
    private final Document doc;
    private final LazyDocument
        lazyFieldProducer; // arguably a better name than LazyDocument; at least how we use it here
    private final int docId;
    private final boolean addLargeFieldsLazily;

    SolrDocumentStoredFieldVisitor(Set<String> toLoad, IndexReader reader, int docId) {
      super(toLoad);
      this.docId = docId;
      this.doc = getDocument();
      this.lazyFieldProducer =
          toLoad != null && enableLazyFieldLoading ? new LazyDocument(reader, docId) : null;
      this.addLargeFieldsLazily = (documentCache != null && !largeFields.isEmpty());
      // TODO can we return Status.STOP after a val is loaded and we know there are no other fields
      // of interest?
      //    When: toLoad is one single-valued field, no lazyFieldProducer
    }

    @Override
    public void stringField(FieldInfo fieldInfo, String value) throws IOException {
      Predicate<String> readAsBytes = ResultContext.READASBYTES.get();
      if (readAsBytes != null && readAsBytes.test(fieldInfo.name)) {
        final FieldType ft = new FieldType(TextField.TYPE_STORED);
        ft.setStoreTermVectors(fieldInfo.hasVectors());
        ft.setOmitNorms(fieldInfo.omitsNorms());
        ft.setIndexOptions(fieldInfo.getIndexOptions());
        Objects.requireNonNull(value, "String value should not be null");
        doc.add(new StoredField(fieldInfo.name, value, ft));
      } else {
        super.stringField(fieldInfo, value);
      }
    }

    @Override
    public Status needsField(FieldInfo fieldInfo) throws IOException {
      Status status = super.needsField(fieldInfo);
      assert status != Status.STOP : "Status.STOP not supported or expected";
      // load "large" fields using this lazy mechanism
      if (addLargeFieldsLazily && largeFields.contains(fieldInfo.name)) {
        if (lazyFieldProducer != null || status == Status.YES) {
          doc.add(new LargeLazyField(fieldInfo.name, docId));
        }
        return Status.NO;
      }
      if (status == Status.NO && lazyFieldProducer != null) { // lazy
        doc.add(lazyFieldProducer.getField(fieldInfo));
      }
      return status;
    }
  }

  /** Visit a document's fields using a {@link StoredFieldVisitor}. */
  public void doc(int docId, StoredFieldVisitor visitor) throws IOException {
    if (documentCache != null) {
      // get cached document or retrieve it including all fields (and cache it)
      Document cached = doc(docId);
      visitFromCached(cached, visitor);
    } else {
      storedFields.document(docId, visitor);
    }
  }

  /** Executes a stored field visitor against a hit from the document cache */
  private void visitFromCached(Document document, StoredFieldVisitor visitor) throws IOException {
    for (IndexableField f : document) {
      final FieldInfo info = searcher.getFieldInfos().fieldInfo(f.name());
      final StoredFieldVisitor.Status needsField = visitor.needsField(info);
      if (needsField == StoredFieldVisitor.Status.STOP) return;
      if (needsField == StoredFieldVisitor.Status.NO) continue;
      BytesRef binaryValue = f.binaryValue();
      if (binaryValue != null) {
        visitor.binaryField(info, toByteArrayUnwrapIfPossible(binaryValue));
        continue;
      }
      Number numericValue = f.numericValue();
      if (numericValue != null) {
        if (numericValue instanceof Double) {
          visitor.doubleField(info, numericValue.doubleValue());
        } else if (numericValue instanceof Integer) {
          visitor.intField(info, numericValue.intValue());
        } else if (numericValue instanceof Float) {
          visitor.floatField(info, numericValue.floatValue());
        } else if (numericValue instanceof Long) {
          visitor.longField(info, numericValue.longValue());
        } else {
          throw new AssertionError();
        }
        continue;
      }
      // must be String
      if (f instanceof LargeLazyField) { // optimization to avoid premature string conversion
        visitor.stringField(info, toStringUnwrapIfPossible(((LargeLazyField) f).readBytes()));
      } else {
        visitor.stringField(info, f.stringValue());
      }
    }
  }

  private byte[] toByteArrayUnwrapIfPossible(BytesRef bytesRef) {
    if (bytesRef.offset == 0 && bytesRef.bytes.length == bytesRef.length) {
      return bytesRef.bytes;
    } else {
      return Arrays.copyOfRange(bytesRef.bytes, bytesRef.offset, bytesRef.offset + bytesRef.length);
    }
  }

  private String toStringUnwrapIfPossible(BytesRef bytesRef) {
    if (bytesRef.offset == 0 && bytesRef.bytes.length == bytesRef.length) {
      return new String(bytesRef.bytes, StandardCharsets.UTF_8);
    } else {
      return new String(
          bytesRef.bytes,
          bytesRef.offset,
          bytesRef.offset + bytesRef.length,
          StandardCharsets.UTF_8);
    }
  }

  /**
   * Unlike LazyDocument.LazyField, we (a) don't cache large values, and (b) provide access to the
   * byte[].
   */
  class LargeLazyField implements IndexableField {

    final String name;
    final int docId;
    // synchronize on 'this' to access:
    BytesRef cachedBytes; // we only conditionally populate this if it's big enough

    private LargeLazyField(String name, int docId) {
      this.name = name;
      this.docId = docId;
    }

    @Override
    public String toString() {
      return fieldType().toString() + "<" + name() + ">"; // mimic Field.java
    }

    @Override
    public String name() {
      return name;
    }

    @Override
    public IndexableFieldType fieldType() {
      return searcher.getSchema().getField(name());
    }

    @Override
    public TokenStream tokenStream(Analyzer analyzer, TokenStream reuse) {
      // or we could throw unsupported exception?
      return analyzer.tokenStream(name(), stringValue());
    }

    /** (for tests) */
    synchronized boolean hasBeenLoaded() {
      return cachedBytes != null;
    }

    @Override
    public synchronized String stringValue() {
      try {
        return readBytes().utf8ToString();
      } catch (IOException e) {
        throw new RuntimeException(e);
      }
    }

    synchronized BytesRef readBytes() throws IOException {
      if (cachedBytes != null) {
        return cachedBytes;
      } else {
        BytesRef bytesRef = new BytesRef();
        storedFields.document(
            docId,
            new StoredFieldVisitor() {
              boolean done = false;

              @Override
              public Status needsField(FieldInfo fieldInfo) throws IOException {
                if (done) {
                  return Status.STOP;
                }
                return fieldInfo.name.equals(name()) ? Status.YES : Status.NO;
              }

              @Override
              public void stringField(FieldInfo fieldInfo, String value) throws IOException {
                Objects.requireNonNull(value, "String value should not be null");
                bytesRef.bytes = value.getBytes(StandardCharsets.UTF_8);
                bytesRef.length = bytesRef.bytes.length;
                done = true;
              }

              @Override
              public void binaryField(FieldInfo fieldInfo, byte[] value) throws IOException {
                throw new UnsupportedOperationException(
                    "'large' binary fields are not (yet) supported");
              }
            });
        if (bytesRef.length < largeValueLengthCacheThreshold) {
          return cachedBytes = bytesRef;
        } else {
          return bytesRef;
        }
      }
    }

    @Override
    public BytesRef binaryValue() {
      return null;
    }

    @Override
    public Reader readerValue() {
      return null;
    }

    @Override
    public Number numericValue() {
      return null;
    }

    @Override
    public StoredValue storedValue() {
      return new StoredValue(stringValue());
    }

    @Override
    public InvertableType invertableType() {
      return null;
    }
  }

  /**
   * This will fetch and add the docValues fields to a given SolrDocument/SolrInputDocument
   *
   * @param doc A SolrDocument or SolrInputDocument instance where docValues will be added
   * @param docid The lucene docid of the document to be populated
   * @param fields The fields with docValues to populate the document with. DocValues fields which
   *     do not exist or not decodable will be ignored.
   */
  public void decorateDocValueFields(
      SolrDocumentBase<?, ?> doc,
      int docid,
      Set<String> fields,
      DocValuesIteratorCache reuseDvIters)
      throws IOException {
    final List<LeafReaderContext> leafContexts = searcher.getLeafContexts();
    final int subIndex = ReaderUtil.subIndex(docid, leafContexts);
    final int localId = docid - leafContexts.get(subIndex).docBase;
    final LeafReader leafReader = leafContexts.get(subIndex).reader();
    final Set<String> declaredDynamicEventsFields =
        getDeclaredDynamicEventsFields(localId, leafReader);
    for (String fieldName : fields) {
      if (declaredDynamicEventsFields != null
          && fieldName.startsWith("evt_")
          && !declaredDynamicEventsFields.contains(fieldName)) {
        continue;
      }
      DocValuesIteratorCache.FieldDocValuesSupplier e = reuseDvIters.getSupplier(fieldName);
      if (e != null) {
        Object fieldValue = decodeDVField(localId, leafReader, subIndex, e);
        if (fieldValue != null) {
          doc.setField(fieldName, fieldValue);
        }
      }
    }
  }

  /**
   * This is a bit of a hack, to support FullStory-specific dynamicFields of type `evt_*`. As these
   * fields are user-defined, there may be arbitrarily many of them. Because docValues fields are
   * column-oriented, Solr must do "pull the column for X field and see if it has a value for this
   * doc", which can be quite expensive if there is a profusion of matching fields in the index
   * (even if none of the requested docs contain any of the specified fields).
   *
   * <p>Here we pull the specific dynamic field names contained in this doc from a field that is
   * populated in an UpdateRequestProcessor.
   */
  private static Set<String> getDeclaredDynamicEventsFields(int localId, LeafReader leafReader)
      throws IOException {
    final SortedSetDocValues dynamicEventsFields =
        leafReader.getSortedSetDocValues("DynamicEventsFields");
    final Set<String> hasDynamicEventsFields;
    if (dynamicEventsFields == null || !dynamicEventsFields.advanceExact(localId)) {
      return null; // legacy doc, no filtering
    } else {
      final int ct = dynamicEventsFields.docValueCount();
      final BytesRef firstHasFieldName =
          dynamicEventsFields.lookupOrd(dynamicEventsFields.nextOrd());
      if (ct == 1) {
        if (firstHasFieldName.length == 0) {
          return Collections.emptySet();
        } else {
          return Collections.singleton(firstHasFieldName.utf8ToString());
        }
      } else {
        hasDynamicEventsFields = CollectionUtil.newHashSet(ct);
        assert firstHasFieldName.length != 0;
        hasDynamicEventsFields.add(firstHasFieldName.utf8ToString());
        int i = ct - 1;
        do {
          hasDynamicEventsFields.add(
              dynamicEventsFields.lookupOrd(dynamicEventsFields.nextOrd()).utf8ToString());
        } while (--i > 0);
        return hasDynamicEventsFields;
      }
    }
  }

  /**
   * Decode value from DV field for a document
   *
   * @return null if DV field is not exist or can not decodable
   */
  private Object decodeDVField(
      int localId,
      LeafReader leafReader,
      int readerOrd,
      DocValuesIteratorCache.FieldDocValuesSupplier e)
      throws IOException {

    final DocValuesType dvType = e.type;
    switch (dvType) {
      case NUMERIC:
        final NumericDocValues ndv = e.getNumericDocValues(localId, leafReader, readerOrd);
        if (ndv == null) {
          return null;
        }
        long val = ndv.longValue();
        return decodeNumberFromDV(e.schemaField, val, false);
      case BINARY:
        BinaryDocValues bdv = e.getBinaryDocValues(localId, leafReader, readerOrd);
        if (bdv != null) {
          return BytesRef.deepCopyOf(bdv.binaryValue()).bytes;
        }
        return null;
      case SORTED:
        SortedDocValues sdv = e.getSortedDocValues(localId, leafReader, readerOrd);
        if (sdv != null) {
          final BytesRef bRef = sdv.lookupOrd(sdv.ordValue());
          // Special handling for Boolean fields since they're stored as 'T' and 'F'.
          if (e.schemaField.getType() instanceof BoolField) {
            return e.schemaField.getType().toObject(e.schemaField, bRef);
          } else {
            return bRef.utf8ToString();
          }
        }
        return null;
      case SORTED_NUMERIC:
        final SortedNumericDocValues numericDv =
            e.getSortedNumericDocValues(localId, leafReader, readerOrd);
        if (numericDv != null) {
          final int docValueCount = numericDv.docValueCount();
          final List<Object> outValues = new ArrayList<>(docValueCount);
          for (int i = 0; i < docValueCount; i++) {
            long number = numericDv.nextValue();
            Object value = decodeNumberFromDV(e.schemaField, number, true);
            // return immediately if the number is not decodable, hence won't return an empty list.
            if (value == null) {
              return null;
            }
            // normally never true but LatLonPointSpatialField uses SORTED_NUMERIC even when single
            // valued
            else if (e.schemaField.multiValued() == false) {
              return value;
            } else {
              outValues.add(value);
            }
          }
          assert outValues.size() > 0;
          return outValues;
        }
        return null;
      case SORTED_SET:
        final SortedSetDocValues values = e.getSortedSetDocValues(localId, leafReader, readerOrd);
        if (values != null) {
          final List<Object> outValues = new ArrayList<>();
          for (long ord = values.nextOrd();
              ord != SortedSetDocValues.NO_MORE_ORDS;
              ord = values.nextOrd()) {
            BytesRef value = values.lookupOrd(ord);
            outValues.add(e.schemaField.getType().toObject(e.schemaField, value));
          }
          assert outValues.size() > 0;
          return outValues;
        }
        return null;
      default:
        throw new IllegalStateException();
    }
  }

  private Object decodeNumberFromDV(SchemaField schemaField, long value, boolean sortableNumeric) {
    // note: This special-case is unfortunate; if we have to add any more than perhaps the fieldType
    // should have this method so that specific field types can customize it.
    if (schemaField.getType() instanceof LatLonPointSpatialField) {
      return LatLonPointSpatialField.decodeDocValueToString(value);
    }

    if (schemaField.getType().getNumberType() == null) {
      log.warn(
          "Couldn't decode docValues for field: [{}], schemaField: [{}], numberType is unknown",
          schemaField.getName(),
          schemaField);
      return null;
    }

    switch (schemaField.getType().getNumberType()) {
      case INTEGER:
        final int raw = (int) value;
        if (schemaField.getType() instanceof AbstractEnumField) {
          return ((AbstractEnumField) schemaField.getType())
              .getEnumMapping()
              .intValueToStringValue(raw);
        } else {
          return raw;
        }
      case LONG:
        return value;
      case FLOAT:
        if (sortableNumeric) {
          return NumericUtils.sortableIntToFloat((int) value);
        } else {
          return Float.intBitsToFloat((int) value);
        }
      case DOUBLE:
        if (sortableNumeric) {
          return NumericUtils.sortableLongToDouble(value);
        } else {
          return Double.longBitsToDouble(value);
        }
      case DATE:
        return new Date(value);
      default:
        // catched all possible values, this line will never be reached
        throw new AssertionError();
    }
  }

  public Set<String> getDvsCanSubstituteStored() {
    return dvsCanSubstituteStored;
  }

  public Set<String> getAllStored() {
    return allStored;
  }

  /**
   * Returns an unmodifiable set of non-stored docValues field names.
   *
   * @param onlyUseDocValuesAsStored If false, returns all non-stored docValues. If true, returns
   *     only those non-stored docValues which have the {@link SchemaField#useDocValuesAsStored()}
   *     flag true.
   */
  public Set<String> getNonStoredDVs(boolean onlyUseDocValuesAsStored) {
    return onlyUseDocValuesAsStored ? nonStoredDVsUsedAsStored : allNonStoredDVs;
  }

  /**
   * Returns an unmodifiable set of names of non-stored docValues fields, except those that are
   * targets of a copy field.
   */
  public Set<String> getNonStoredDVsWithoutCopyTargets() {
    return nonStoredDVsWithoutCopyTargets;
  }

  /**
   * Moved as a private class here, we consider it an impelmentation detail. It should not be
   * exposed outside of this class.
   *
   * <p>This class is in charge of insuring that SolrDocuments can have their fields populated
   * during a request in the most efficient way possible. See the comments at {@link #solrDoc(int
   * docId, SolrReturnFields solrReturnFields)}
   */
  class RetrieveFieldsOptimizer {
    // null means get all available stored fields
    private final Set<String> storedFields;
    // always non null
    private final Set<String> dvFields;

    private final SolrReturnFields solrReturnFields;

    private final DocValuesIteratorCache reuseDvIters;

    RetrieveFieldsOptimizer(SolrReturnFields solrReturnFields) {
      this.storedFields = calcStoredFieldsForReturn(solrReturnFields);
      this.dvFields = calcDocValueFieldsForReturn(solrReturnFields);
      this.solrReturnFields = solrReturnFields;

      if (storedFields != null && dvsCanSubstituteStored.containsAll(storedFields)) {
        dvFields.addAll(storedFields);
        storedFields.clear();
      }
      reuseDvIters = dvFields.isEmpty() ? null : new DocValuesIteratorCache(searcher);
    }

    /**
     * Sometimes we could fetch a field value from either the stored document or docValues. Such
     * fields have both and are single-valued. If choosing docValues allows us to avoid accessing
     * the stored document altogether for all fields to be returned then we do it, otherwise we
     * prefer the stored value when we have a choice.
     */
    private boolean returnStoredFields() {
      return !(storedFields != null && storedFields.isEmpty());
    }

    private boolean returnDVFields() {
      return !dvFields.isEmpty();
    }

    private Set<String> getStoredFields() {
      return storedFields;
    }

    private Set<String> getDvFields() {
      return dvFields;
    }

    // who uses all of these?
    private ReturnFields getReturnFields() {
      return solrReturnFields;
    }

    private Set<String> calcStoredFieldsForReturn(ReturnFields returnFields) {
      final Set<String> storedFields = new HashSet<>();
      Set<String> fnames = returnFields.getLuceneFieldNames();
      if (returnFields.wantsAllFields()) {
        return null;
      } else if (returnFields.hasPatternMatching()) {
        for (String s : getAllStored()) {
          if (returnFields.wantsField(s)) {
            storedFields.add(s);
          }
        }
      } else if (fnames != null) {
        storedFields.addAll(fnames);
        storedFields.removeIf(
            (String name) -> {
              SchemaField schemaField = searcher.getSchema().getFieldOrNull(name);
              if (schemaField == null) {
                // Get it from the stored fields if, for some reason, we can't get the schema.
                return false;
              }
              if (schemaField.stored() && schemaField.multiValued()) {
                // must return multivalued fields from stored data if possible.
                return false;
              }
              if (schemaField.stored() == false) {
                // if it's not stored, no choice but to return from DV.
                return true;
              }
              return false;
            });
      }
      storedFields.remove(SolrReturnFields.SCORE);
      return storedFields;
    }

    private Set<String> calcDocValueFieldsForReturn(ReturnFields returnFields) {
      // always return not null
      final Set<String> result = new HashSet<>();
      if (returnFields.wantsAllFields()) {
        result.addAll(getNonStoredDVs(true));
        // check whether there are no additional fields
        Set<String> fieldNames = returnFields.getLuceneFieldNames(true);
        if (fieldNames != null) {
          // add all requested fields that may be useDocValuesAsStored=false
          for (String fl : fieldNames) {
            if (getNonStoredDVs(false).contains(fl)) {
              result.add(fl);
            }
          }
        }
      } else if (returnFields.hasPatternMatching()) {
        for (String s : getNonStoredDVs(true)) {
          if (returnFields.wantsField(s)) {
            result.add(s);
          }
        }
      } else {
        Set<String> fnames = returnFields.getLuceneFieldNames();
        if (fnames != null) {
          result.addAll(fnames);
          // here we get all non-stored dv fields because even if a user has set
          // useDocValuesAsStored=false in schema, he may have requested a field
          // explicitly using the fl parameter
          result.retainAll(getNonStoredDVs(false));
        }
      }
      return result;
    }

    private SolrDocument getSolrDoc(int luceneDocId) {

      SolrDocument sdoc = null;
      try {
        if (returnStoredFields()) {
          Document doc = doc(luceneDocId, getStoredFields());
          // make sure to use the schema from the searcher and not the request (cross-core)
          sdoc =
              DocsStreamer.convertLuceneDocToSolrDoc(doc, searcher.getSchema(), getReturnFields());
          if (returnDVFields() == false) {
            solrReturnFields.setFieldSources(SolrReturnFields.FIELD_SOURCES.ALL_FROM_STORED);
            return sdoc;
          } else {
            solrReturnFields.setFieldSources(SolrReturnFields.FIELD_SOURCES.MIXED_SOURCES);
          }
        } else {
          // no need to get stored fields of the document, see SOLR-5968
          sdoc = new SolrDocument();
          solrReturnFields.setFieldSources(SolrReturnFields.FIELD_SOURCES.ALL_FROM_DV);
        }

        // decorate the document with non-stored docValues fields
        if (returnDVFields()) {
          decorateDocValueFields(sdoc, luceneDocId, getDvFields(), reuseDvIters);
        }
      } catch (IOException e) {
        throw new SolrException(
            SolrException.ErrorCode.SERVER_ERROR,
            "Error reading document with docId " + luceneDocId,
            e);
      }
      return sdoc;
    }
  }
}<|MERGE_RESOLUTION|>--- conflicted
+++ resolved
@@ -86,6 +86,8 @@
 
   private final SolrIndexSearcher searcher;
 
+  private final int nLeaves;
+
   private final boolean enableLazyFieldLoading;
 
   private final SolrCache<Integer, Document> documentCache;
@@ -148,11 +150,7 @@
   @SuppressWarnings({"unchecked", "rawtypes"})
   SolrDocumentFetcher(SolrIndexSearcher searcher, SolrConfig solrConfig, boolean cachingEnabled) {
     this.searcher = searcher;
-<<<<<<< HEAD
-    this.enableLazyFieldLoading = solrConfig.enableLazyFieldLoading;
-=======
     this.nLeaves = searcher.getTopReaderContext().leaves().size();
->>>>>>> ca6a71e3
     if (cachingEnabled) {
       documentCache =
           solrConfig.documentCacheConfig == null
