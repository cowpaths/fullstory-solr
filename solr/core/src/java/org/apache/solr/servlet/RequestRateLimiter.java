--- conflicted
+++ resolved
@@ -140,14 +140,9 @@
     if (borrowableSlotsPool == null) {
       return null;
     }
-<<<<<<< HEAD
-    if (totalSlotsPool.tryAcquire(
-        rateLimiterConfig.waitForSlotAcquisition, TimeUnit.MILLISECONDS)) {
-=======
     // by the time we get to slot borrowing, we have already waited for the borrowing request-type's
     // max slot acquisition millis, so don't wait again. Borrow only if it's available immediately.
     if (totalSlotsPool.tryAcquire()) {
->>>>>>> ca6a71e3
       if (totalSlotsPool == borrowableSlotsPool) {
         // simple case: there are no guaranteed slots; do not double-acquire
         return new SingleSemaphoreReservation(borrowableSlotsPool);
