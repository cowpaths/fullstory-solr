/*
 * Licensed to the Apache Software Foundation (ASF) under one or more
 * contributor license agreements.  See the NOTICE file distributed with
 * this work for additional information regarding copyright ownership.
 * The ASF licenses this file to You under the Apache License, Version 2.0
 * (the "License"); you may not use this file except in compliance with
 * the License.  You may obtain a copy of the License at
 *
 *     http://www.apache.org/licenses/LICENSE-2.0
 *
 * Unless required by applicable law or agreed to in writing, software
 * distributed under the License is distributed on an "AS IS" BASIS,
 * WITHOUT WARRANTIES OR CONDITIONS OF ANY KIND, either express or implied.
 * See the License for the specific language governing permissions and
 * limitations under the License.
 */
package org.apache.solr.core;

import org.apache.solr.common.SolrException;

public class CloudConfig {

  private final String zkHost;

  private final int zkClientTimeout;

  private final int hostPort;

  private final String hostName;

  private final String hostContext;

  private final boolean useGenericCoreNames;

  private final int leaderVoteWait;

  private final int leaderConflictResolveWait;

  private final String zkCredentialsProviderClass;

  private final String zkACLProviderClass;

  private final String zkCredentialsInjectorClass;

  private final int createCollectionWaitTimeTillActive;

  private final boolean createCollectionCheckLeaderActive;

  private final String pkiHandlerPrivateKeyPath;

  private final String pkiHandlerPublicKeyPath;

  private final boolean useDistributedClusterStateUpdates;

  private final boolean useDistributedCollectionConfigSetExecution;

<<<<<<< HEAD
  private final int minimumStateSizeForCompression;
=======
  private final int minStateByteLenForCompression;

  private final String stateCompressorClass;
>>>>>>> fa72d986

  CloudConfig(
      String zkHost,
      int zkClientTimeout,
      int hostPort,
      String hostName,
      String hostContext,
      boolean useGenericCoreNames,
      int leaderVoteWait,
      int leaderConflictResolveWait,
      String zkCredentialsProviderClass,
      String zkACLProviderClass,
      String zkCredentialsInjectorClass,
      int createCollectionWaitTimeTillActive,
      boolean createCollectionCheckLeaderActive,
      String pkiHandlerPrivateKeyPath,
      String pkiHandlerPublicKeyPath,
      boolean useDistributedClusterStateUpdates,
      boolean useDistributedCollectionConfigSetExecution,
<<<<<<< HEAD
      int minimumStateSizeForCompression) {
=======
      int minStateByteLenForCompression,
      String stateCompressorClass) {
>>>>>>> fa72d986
    this.zkHost = zkHost;
    this.zkClientTimeout = zkClientTimeout;
    this.hostPort = hostPort;
    this.hostName = hostName;
    this.hostContext = hostContext;
    this.useGenericCoreNames = useGenericCoreNames;
    this.leaderVoteWait = leaderVoteWait;
    this.leaderConflictResolveWait = leaderConflictResolveWait;
    this.zkCredentialsProviderClass = zkCredentialsProviderClass;
    this.zkACLProviderClass = zkACLProviderClass;
    this.zkCredentialsInjectorClass = zkCredentialsInjectorClass;
    this.createCollectionWaitTimeTillActive = createCollectionWaitTimeTillActive;
    this.createCollectionCheckLeaderActive = createCollectionCheckLeaderActive;
    this.pkiHandlerPrivateKeyPath = pkiHandlerPrivateKeyPath;
    this.pkiHandlerPublicKeyPath = pkiHandlerPublicKeyPath;
    this.useDistributedClusterStateUpdates = useDistributedClusterStateUpdates;
    this.useDistributedCollectionConfigSetExecution = useDistributedCollectionConfigSetExecution;
<<<<<<< HEAD
    this.minimumStateSizeForCompression = minimumStateSizeForCompression;
=======
    this.minStateByteLenForCompression = minStateByteLenForCompression;
    this.stateCompressorClass = stateCompressorClass;
>>>>>>> fa72d986

    if (useDistributedCollectionConfigSetExecution && !useDistributedClusterStateUpdates) {
      throw new SolrException(
          SolrException.ErrorCode.SERVER_ERROR,
          "'useDistributedCollectionConfigSetExecution' can't be true if useDistributedClusterStateUpdates is false");
    }

    if (this.hostPort == -1)
      throw new SolrException(
          SolrException.ErrorCode.SERVER_ERROR, "'hostPort' must be configured to run SolrCloud");
    if (this.hostContext == null)
      throw new SolrException(
          SolrException.ErrorCode.SERVER_ERROR,
          "'hostContext' must be configured to run SolrCloud");
  }

  public String getZkHost() {
    return zkHost;
  }

  public int getZkClientTimeout() {
    return zkClientTimeout;
  }

  public int getSolrHostPort() {
    return hostPort;
  }

  public String getSolrHostContext() {
    return hostContext;
  }

  public String getHost() {
    return hostName;
  }

  public String getZkCredentialsProviderClass() {
    return zkCredentialsProviderClass;
  }

  public String getZkACLProviderClass() {
    return zkACLProviderClass;
  }

  public String getZkCredentialsInjectorClass() {
    return zkCredentialsInjectorClass;
  }

  public int getLeaderVoteWait() {
    return leaderVoteWait;
  }

  public int getLeaderConflictResolveWait() {
    return leaderConflictResolveWait;
  }

  public boolean getGenericCoreNodeNames() {
    return useGenericCoreNames;
  }

  public int getCreateCollectionWaitTimeTillActive() {
    return createCollectionWaitTimeTillActive;
  }

  public boolean isCreateCollectionCheckLeaderActive() {
    return createCollectionCheckLeaderActive;
  }

  public String getPkiHandlerPrivateKeyPath() {
    return pkiHandlerPrivateKeyPath;
  }

  public String getPkiHandlerPublicKeyPath() {
    return pkiHandlerPublicKeyPath;
  }

  public boolean getDistributedClusterStateUpdates() {
    return useDistributedClusterStateUpdates;
  }

  public boolean getDistributedCollectionConfigSetExecution() {
    return useDistributedCollectionConfigSetExecution;
  }

<<<<<<< HEAD
  public int getMinimumStateSizeForCompression() {
    return minimumStateSizeForCompression;
=======
  public int getMinStateByteLenForCompression() {
    return minStateByteLenForCompression;
  }

  public String getStateCompressorClass() {
    return stateCompressorClass;
>>>>>>> fa72d986
  }

  public static class CloudConfigBuilder {

    private static final int DEFAULT_ZK_CLIENT_TIMEOUT = 45000;
    private static final int DEFAULT_LEADER_VOTE_WAIT = 180000; // 3 minutes
    private static final int DEFAULT_LEADER_CONFLICT_RESOLVE_WAIT = 180000;
    private static final int DEFAULT_CREATE_COLLECTION_ACTIVE_WAIT = 45; // 45 seconds
    private static final boolean DEFAULT_CREATE_COLLECTION_CHECK_LEADER_ACTIVE = false;
    private static final int DEFAULT_MINIMUM_STATE_SIZE_FOR_COMPRESSION =
        -1; // By default compression for state is disabled

    private String zkHost;
    private int zkClientTimeout = Integer.getInteger("zkClientTimeout", DEFAULT_ZK_CLIENT_TIMEOUT);
    private final int hostPort;
    private final String hostName;
    private final String hostContext;
    private boolean useGenericCoreNames;
    private int leaderVoteWait = DEFAULT_LEADER_VOTE_WAIT;
    private int leaderConflictResolveWait = DEFAULT_LEADER_CONFLICT_RESOLVE_WAIT;
    private String zkCredentialsProviderClass;
    private String zkACLProviderClass;
    private String zkCredentialsInjectorClass;
    private int createCollectionWaitTimeTillActive = DEFAULT_CREATE_COLLECTION_ACTIVE_WAIT;
    private boolean createCollectionCheckLeaderActive =
        DEFAULT_CREATE_COLLECTION_CHECK_LEADER_ACTIVE;
    private String pkiHandlerPrivateKeyPath;
    private String pkiHandlerPublicKeyPath;
    private boolean useDistributedClusterStateUpdates = false;
    private boolean useDistributedCollectionConfigSetExecution = false;
<<<<<<< HEAD
    private int minimumStateSizeForCompression = DEFAULT_MINIMUM_STATE_SIZE_FOR_COMPRESSION;
=======
    private int minStateByteLenForCompression = DEFAULT_MINIMUM_STATE_SIZE_FOR_COMPRESSION;

    private String stateCompressorClass;
>>>>>>> fa72d986

    public CloudConfigBuilder(String hostName, int hostPort) {
      this(hostName, hostPort, null);
    }

    public CloudConfigBuilder(String hostName, int hostPort, String hostContext) {
      this.hostName = hostName;
      this.hostPort = hostPort;
      this.hostContext = hostContext;
    }

    public CloudConfigBuilder setZkHost(String zkHost) {
      this.zkHost = zkHost;
      return this;
    }

    public CloudConfigBuilder setZkClientTimeout(int zkClientTimeout) {
      this.zkClientTimeout = zkClientTimeout;
      return this;
    }

    public CloudConfigBuilder setUseGenericCoreNames(boolean useGenericCoreNames) {
      this.useGenericCoreNames = useGenericCoreNames;
      return this;
    }

    public CloudConfigBuilder setLeaderVoteWait(int leaderVoteWait) {
      this.leaderVoteWait = leaderVoteWait;
      return this;
    }

    public CloudConfigBuilder setLeaderConflictResolveWait(int leaderConflictResolveWait) {
      this.leaderConflictResolveWait = leaderConflictResolveWait;
      return this;
    }

    public CloudConfigBuilder setZkCredentialsProviderClass(String zkCredentialsProviderClass) {
      this.zkCredentialsProviderClass =
          zkCredentialsProviderClass != null ? zkCredentialsProviderClass.trim() : null;
      return this;
    }

    public CloudConfigBuilder setZkACLProviderClass(String zkACLProviderClass) {
      this.zkACLProviderClass = zkACLProviderClass != null ? zkACLProviderClass.trim() : null;
      return this;
    }

    public CloudConfigBuilder setZkCredentialsInjectorClass(String zkCredentialsInjectorClass) {
      this.zkCredentialsInjectorClass =
          zkCredentialsInjectorClass != null ? zkCredentialsInjectorClass.trim() : null;
      return this;
    }

    public CloudConfigBuilder setCreateCollectionWaitTimeTillActive(
        int createCollectionWaitTimeTillActive) {
      this.createCollectionWaitTimeTillActive = createCollectionWaitTimeTillActive;
      return this;
    }

    public CloudConfigBuilder setCreateCollectionCheckLeaderActive(
        boolean createCollectionCheckLeaderActive) {
      this.createCollectionCheckLeaderActive = createCollectionCheckLeaderActive;
      return this;
    }

    public CloudConfigBuilder setPkiHandlerPrivateKeyPath(String pkiHandlerPrivateKeyPath) {
      this.pkiHandlerPrivateKeyPath = pkiHandlerPrivateKeyPath;
      return this;
    }

    public CloudConfigBuilder setPkiHandlerPublicKeyPath(String pkiHandlerPublicKeyPath) {
      this.pkiHandlerPublicKeyPath = pkiHandlerPublicKeyPath;
      return this;
    }

    public CloudConfigBuilder setUseDistributedClusterStateUpdates(
        boolean useDistributedClusterStateUpdates) {
      this.useDistributedClusterStateUpdates = useDistributedClusterStateUpdates;
      return this;
    }

    public CloudConfigBuilder setUseDistributedCollectionConfigSetExecution(
        boolean useDistributedCollectionConfigSetExecution) {
      this.useDistributedCollectionConfigSetExecution = useDistributedCollectionConfigSetExecution;
      return this;
    }

<<<<<<< HEAD
    public CloudConfigBuilder setMinimumStateSizeForCompression(
        int minimumStateSizeForCompression) {
      this.minimumStateSizeForCompression = minimumStateSizeForCompression;
=======
    public CloudConfigBuilder setMinStateByteLenForCompression(int minStateByteLenForCompression) {
      this.minStateByteLenForCompression = minStateByteLenForCompression;
      return this;
    }

    public CloudConfigBuilder setStateCompressorClass(String stateCompressorClass) {
      this.stateCompressorClass = stateCompressorClass;
>>>>>>> fa72d986
      return this;
    }

    public CloudConfig build() {
      return new CloudConfig(
          zkHost,
          zkClientTimeout,
          hostPort,
          hostName,
          hostContext,
          useGenericCoreNames,
          leaderVoteWait,
          leaderConflictResolveWait,
          zkCredentialsProviderClass,
          zkACLProviderClass,
          zkCredentialsInjectorClass,
          createCollectionWaitTimeTillActive,
          createCollectionCheckLeaderActive,
          pkiHandlerPrivateKeyPath,
          pkiHandlerPublicKeyPath,
          useDistributedClusterStateUpdates,
          useDistributedCollectionConfigSetExecution,
<<<<<<< HEAD
          minimumStateSizeForCompression);
=======
          minStateByteLenForCompression,
          stateCompressorClass);
>>>>>>> fa72d986
    }
  }
}<|MERGE_RESOLUTION|>--- conflicted
+++ resolved
@@ -54,13 +54,9 @@
 
   private final boolean useDistributedCollectionConfigSetExecution;
 
-<<<<<<< HEAD
-  private final int minimumStateSizeForCompression;
-=======
   private final int minStateByteLenForCompression;
 
   private final String stateCompressorClass;
->>>>>>> fa72d986
 
   CloudConfig(
       String zkHost,
@@ -80,12 +76,8 @@
       String pkiHandlerPublicKeyPath,
       boolean useDistributedClusterStateUpdates,
       boolean useDistributedCollectionConfigSetExecution,
-<<<<<<< HEAD
-      int minimumStateSizeForCompression) {
-=======
       int minStateByteLenForCompression,
       String stateCompressorClass) {
->>>>>>> fa72d986
     this.zkHost = zkHost;
     this.zkClientTimeout = zkClientTimeout;
     this.hostPort = hostPort;
@@ -103,12 +95,8 @@
     this.pkiHandlerPublicKeyPath = pkiHandlerPublicKeyPath;
     this.useDistributedClusterStateUpdates = useDistributedClusterStateUpdates;
     this.useDistributedCollectionConfigSetExecution = useDistributedCollectionConfigSetExecution;
-<<<<<<< HEAD
-    this.minimumStateSizeForCompression = minimumStateSizeForCompression;
-=======
     this.minStateByteLenForCompression = minStateByteLenForCompression;
     this.stateCompressorClass = stateCompressorClass;
->>>>>>> fa72d986
 
     if (useDistributedCollectionConfigSetExecution && !useDistributedClusterStateUpdates) {
       throw new SolrException(
@@ -193,17 +181,12 @@
     return useDistributedCollectionConfigSetExecution;
   }
 
-<<<<<<< HEAD
-  public int getMinimumStateSizeForCompression() {
-    return minimumStateSizeForCompression;
-=======
   public int getMinStateByteLenForCompression() {
     return minStateByteLenForCompression;
   }
 
   public String getStateCompressorClass() {
     return stateCompressorClass;
->>>>>>> fa72d986
   }
 
   public static class CloudConfigBuilder {
@@ -234,13 +217,9 @@
     private String pkiHandlerPublicKeyPath;
     private boolean useDistributedClusterStateUpdates = false;
     private boolean useDistributedCollectionConfigSetExecution = false;
-<<<<<<< HEAD
-    private int minimumStateSizeForCompression = DEFAULT_MINIMUM_STATE_SIZE_FOR_COMPRESSION;
-=======
     private int minStateByteLenForCompression = DEFAULT_MINIMUM_STATE_SIZE_FOR_COMPRESSION;
 
     private String stateCompressorClass;
->>>>>>> fa72d986
 
     public CloudConfigBuilder(String hostName, int hostPort) {
       this(hostName, hostPort, null);
@@ -328,11 +307,6 @@
       return this;
     }
 
-<<<<<<< HEAD
-    public CloudConfigBuilder setMinimumStateSizeForCompression(
-        int minimumStateSizeForCompression) {
-      this.minimumStateSizeForCompression = minimumStateSizeForCompression;
-=======
     public CloudConfigBuilder setMinStateByteLenForCompression(int minStateByteLenForCompression) {
       this.minStateByteLenForCompression = minStateByteLenForCompression;
       return this;
@@ -340,7 +314,6 @@
 
     public CloudConfigBuilder setStateCompressorClass(String stateCompressorClass) {
       this.stateCompressorClass = stateCompressorClass;
->>>>>>> fa72d986
       return this;
     }
 
@@ -363,12 +336,8 @@
           pkiHandlerPublicKeyPath,
           useDistributedClusterStateUpdates,
           useDistributedCollectionConfigSetExecution,
-<<<<<<< HEAD
-          minimumStateSizeForCompression);
-=======
           minStateByteLenForCompression,
           stateCompressorClass);
->>>>>>> fa72d986
     }
   }
 }