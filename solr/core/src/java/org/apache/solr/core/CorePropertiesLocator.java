/*
 * Licensed to the Apache Software Foundation (ASF) under one or more
 * contributor license agreements.  See the NOTICE file distributed with
 * this work for additional information regarding copyright ownership.
 * The ASF licenses this file to You under the Apache License, Version 2.0
 * (the "License"); you may not use this file except in compliance with
 * the License.  You may obtain a copy of the License at
 *
 *     http://www.apache.org/licenses/LICENSE-2.0
 *
 * Unless required by applicable law or agreed to in writing, software
 * distributed under the License is distributed on an "AS IS" BASIS,
 * WITHOUT WARRANTIES OR CONDITIONS OF ANY KIND, either express or implied.
 * See the License for the specific language governing permissions and
 * limitations under the License.
 */
package org.apache.solr.core;

import com.google.common.annotations.VisibleForTesting;
import java.io.IOException;
import java.io.InputStream;
import java.io.InputStreamReader;
import java.io.OutputStreamWriter;
import java.io.Writer;
import java.lang.invoke.MethodHandles;
import java.nio.charset.StandardCharsets;
import java.nio.file.FileVisitOption;
import java.nio.file.FileVisitResult;
import java.nio.file.Files;
import java.nio.file.Path;
import java.nio.file.SimpleFileVisitor;
import java.nio.file.attribute.BasicFileAttributes;
import java.util.ArrayList;
import java.util.HashMap;
import java.util.HashSet;
import java.util.List;
import java.util.Map;
import java.util.Properties;
import java.util.Set;
import java.util.stream.Collectors;
import org.apache.solr.common.SolrException;
import org.apache.solr.util.FileUtils;
import org.slf4j.Logger;
import org.slf4j.LoggerFactory;

/** Persists CoreDescriptors as properties files */
public class CorePropertiesLocator implements CoresLocator {

  public static final String PROPERTIES_FILENAME = "core.properties";

  private static final Logger log = LoggerFactory.getLogger(MethodHandles.lookup().lookupClass());

  private final Path rootDirectory;

<<<<<<< HEAD
  private final Set<Path> ignoredDirectories;

=======
  public CorePropertiesLocator(NodeConfig nodeConfig) {
    this(nodeConfig.getCoreRootDirectory());
  }

  @VisibleForTesting
>>>>>>> 2cb01ce8
  public CorePropertiesLocator(Path coreDiscoveryRoot) {
    this(coreDiscoveryRoot, null);
  }

  public CorePropertiesLocator(Path coreDiscoveryRoot, Set<Path> ignoredDirectories) {
    this.rootDirectory = coreDiscoveryRoot;
    this.ignoredDirectories = ignoredDirectories;
    log.debug("Config-defined core root directory: {}", this.rootDirectory);
  }

  @Override
  public void create(CoreContainer cc, CoreDescriptor... coreDescriptors) {
    for (CoreDescriptor cd : coreDescriptors) {
      Path propertiesFile = cd.getInstanceDir().resolve(PROPERTIES_FILENAME);
      if (Files.exists(propertiesFile))
        throw new SolrException(
            SolrException.ErrorCode.BAD_REQUEST,
            "Could not create a new core in "
                + cd.getInstanceDir()
                + " as another core is already defined there");
      writePropertiesFile(cd, propertiesFile);
    }
  }

  // TODO, this isn't atomic!  If we crash in the middle of a rename, we
  // could end up with two cores with identical names, in which case one of
  // them won't start up.  Are we happy with this?

  @Override
  public void persist(CoreContainer cc, CoreDescriptor... coreDescriptors) {
    for (CoreDescriptor cd : coreDescriptors) {
      Path propFile = cd.getInstanceDir().resolve(PROPERTIES_FILENAME);
      writePropertiesFile(cd, propFile);
    }
  }

  private void writePropertiesFile(CoreDescriptor cd, Path propfile) {
    Properties p = buildCoreProperties(cd);
    try {
      FileUtils.createDirectories(propfile.getParent()); // Handling for symlinks.
      try (Writer os =
          new OutputStreamWriter(Files.newOutputStream(propfile), StandardCharsets.UTF_8)) {
        p.store(os, "Written by CorePropertiesLocator");
      }
    } catch (IOException e) {
      log.error("Couldn't persist core properties to {}: ", propfile, e);
      throw new SolrException(
          SolrException.ErrorCode.BAD_REQUEST,
          "Couldn't persist core properties to "
              + propfile.toAbsolutePath().toString()
              + " : "
              + e.getMessage());
    }
  }

  @Override
  public void delete(CoreContainer cc, CoreDescriptor... coreDescriptors) {
    if (coreDescriptors == null) {
      return;
    }
    for (CoreDescriptor cd : coreDescriptors) {
      if (cd == null) continue;
      Path propfile = cd.getInstanceDir().resolve(PROPERTIES_FILENAME);
      try {
        Files.deleteIfExists(propfile);
      } catch (IOException e) {
        log.warn("Couldn't delete core properties file {}: ", propfile, e);
      }
    }
  }

  @Override
  public void rename(CoreContainer cc, CoreDescriptor oldCD, CoreDescriptor newCD) {
    String oldName = newCD.getPersistableStandardProperties().getProperty(CoreDescriptor.CORE_NAME);
    String newName = newCD.coreProperties.getProperty(CoreDescriptor.CORE_NAME);
    if (oldName == null || (newName != null && oldName.equals(newName) == false)) {
      newCD.getPersistableStandardProperties().put(CoreDescriptor.CORE_NAME, newName);
    }
    persist(cc, newCD);
  }

  @Override
  public void swap(CoreContainer cc, CoreDescriptor cd1, CoreDescriptor cd2) {
    persist(cc, cd1, cd2);
  }

  @Override
  public List<CoreDescriptor> discover(final CoreContainer cc) {
    log.debug("Looking for core definitions underneath {}", rootDirectory);
    final List<CoreDescriptor> cds = new ArrayList<>();
    try {
      Set<FileVisitOption> options = new HashSet<>();
      options.add(FileVisitOption.FOLLOW_LINKS);
      final int maxDepth = 256;
      Files.walkFileTree(
          this.rootDirectory,
          options,
          maxDepth,
          new SimpleFileVisitor<>() {
            @Override
            public FileVisitResult preVisitDirectory(Path dir, BasicFileAttributes attr)
                throws IOException {
              if (ignoredDirectories != null) {
                for (Path i : ignoredDirectories) {
                  if (dir.startsWith(i)) {
                    return FileVisitResult.SKIP_SUBTREE;
                  }
                }
              }
              return FileVisitResult.CONTINUE;
            }

            @Override
            public FileVisitResult visitFile(Path file, BasicFileAttributes attrs)
                throws IOException {
              if (file.getFileName().toString().equals(PROPERTIES_FILENAME)) {
                CoreDescriptor cd = buildCoreDescriptor(file, cc);
                if (cd != null) {
                  if (log.isDebugEnabled()) {
                    log.debug("Found core {} in {}", cd.getName(), cd.getInstanceDir());
                  }
                  cds.add(cd);
                }
                return FileVisitResult.SKIP_SIBLINGS;
              }
              return FileVisitResult.CONTINUE;
            }

            @Override
            public FileVisitResult visitFileFailed(Path file, IOException exc) throws IOException {
              // if we get an error on the root, then fail the whole thing
              // otherwise, log a warning and continue to try and load other cores
              if (file.equals(rootDirectory)) {
                log.error("Error reading core root directory {}: {}", file, exc);
                throw new SolrException(
                    SolrException.ErrorCode.SERVER_ERROR, "Error reading core root directory");
              }
              log.warn("Error visiting {}: {}", file, exc);
              return FileVisitResult.CONTINUE;
            }
          });
    } catch (IOException e) {
      throw new SolrException(
          SolrException.ErrorCode.SERVER_ERROR,
          "Couldn't walk file tree under " + this.rootDirectory,
          e);
    }
    if (log.isInfoEnabled()) {
      log.info("Found {} core definitions underneath {}", cds.size(), rootDirectory);
    }
    if (cds.size() > 0) {
      if (log.isInfoEnabled()) {
        log.info(
            "Cores are: {}",
            cds.stream().map(CoreDescriptor::getName).collect(Collectors.toList()));
      }
    }
    return cds;
  }

  @Override
  public CoreDescriptor reload(CoreDescriptor cd, CoreContainer cc) {
    return buildCoreDescriptor(cd.getInstanceDir().resolve(PROPERTIES_FILENAME), cc);
  }

  protected CoreDescriptor buildCoreDescriptor(Path propertiesFile, CoreContainer cc) {
    if (Files.notExists(propertiesFile)) {
      // This can happen in tests, see CoreContainer#reloadCoreDescriptor
      log.info("Could not load core descriptor from {} because it does not exist", propertiesFile);
      return null;
    }
    try (InputStream fis = Files.newInputStream(propertiesFile)) {
      Path instanceDir = propertiesFile.getParent();
      Properties coreProperties = new Properties();
      coreProperties.load(new InputStreamReader(fis, StandardCharsets.UTF_8));
      String name = createName(coreProperties, instanceDir);
      Map<String, String> propMap = new HashMap<>();
      for (String key : coreProperties.stringPropertyNames()) {
        propMap.put(key, coreProperties.getProperty(key));
      }
      CoreDescriptor ret =
          new CoreDescriptor(
              name, instanceDir, propMap, cc.getContainerProperties(), cc.getZkController());
      ret.loadExtraProperties();
      return ret;
    } catch (IOException e) {
      log.error("Couldn't load core descriptor from {}:", propertiesFile, e);
      return null;
    }
  }

  protected static String createName(Properties p, Path instanceDir) {
    return p.getProperty(CoreDescriptor.CORE_NAME, instanceDir.getFileName().toString());
  }

  protected Properties buildCoreProperties(CoreDescriptor cd) {
    Properties p = new Properties();
    p.putAll(cd.getPersistableStandardProperties());
    p.putAll(cd.getPersistableUserProperties());
    return p;
  }
}<|MERGE_RESOLUTION|>--- conflicted
+++ resolved
@@ -52,16 +52,13 @@
 
   private final Path rootDirectory;
 
-<<<<<<< HEAD
   private final Set<Path> ignoredDirectories;
 
-=======
   public CorePropertiesLocator(NodeConfig nodeConfig) {
-    this(nodeConfig.getCoreRootDirectory());
+    this(nodeConfig.getCoreRootDirectory(), nodeConfig.getCoreRootIgnoredDirectories());
   }
 
   @VisibleForTesting
->>>>>>> 2cb01ce8
   public CorePropertiesLocator(Path coreDiscoveryRoot) {
     this(coreDiscoveryRoot, null);
   }
