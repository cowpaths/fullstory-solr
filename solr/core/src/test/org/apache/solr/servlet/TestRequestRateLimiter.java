/*
 * Licensed to the Apache Software Foundation (ASF) under one or more
 * contributor license agreements.  See the NOTICE file distributed with
 * this work for additional information regarding copyright ownership.
 * The ASF licenses this file to You under the Apache License, Version 2.0
 * (the "License"); you may not use this file except in compliance with
 * the License.  You may obtain a copy of the License at
 *
 *     http://www.apache.org/licenses/LICENSE-2.0
 *
 * Unless required by applicable law or agreed to in writing, software
 * distributed under the License is distributed on an "AS IS" BASIS,
 * WITHOUT WARRANTIES OR CONDITIONS OF ANY KIND, either express or implied.
 * See the License for the specific language governing permissions and
 * limitations under the License.
 */

package org.apache.solr.servlet;

import static org.apache.solr.common.params.CommonParams.SOLR_REQUEST_CONTEXT_PARAM;
import static org.apache.solr.common.params.CommonParams.SOLR_REQUEST_TYPE_PARAM;
import static org.apache.solr.servlet.RateLimitManager.DEFAULT_SLOT_ACQUISITION_TIMEOUT_MS;
import static org.hamcrest.CoreMatchers.containsString;
import static org.hamcrest.CoreMatchers.instanceOf;

import java.io.Closeable;
import java.io.IOException;
import java.util.ArrayList;
import java.util.List;
import java.util.Random;
import java.util.concurrent.Callable;
import java.util.concurrent.CountDownLatch;
import java.util.concurrent.ExecutionException;
import java.util.concurrent.ExecutorService;
import java.util.concurrent.Future;
import java.util.concurrent.TimeUnit;
<<<<<<< HEAD
import java.util.concurrent.TimeoutException;
import java.util.concurrent.atomic.AtomicBoolean;
import java.util.concurrent.atomic.AtomicInteger;
import java.util.concurrent.atomic.LongAdder;
=======
import java.util.concurrent.atomic.AtomicBoolean;
import java.util.concurrent.atomic.AtomicInteger;
import java.util.concurrent.atomic.LongAdder;
import javax.servlet.http.HttpServletRequest;
>>>>>>> ca6a71e3
import org.apache.solr.client.solrj.SolrClient;
import org.apache.solr.client.solrj.SolrQuery;
import org.apache.solr.client.solrj.SolrRequest;
import org.apache.solr.client.solrj.impl.BaseHttpSolrClient.RemoteSolrException;
import org.apache.solr.client.solrj.impl.CloudSolrClient;
import org.apache.solr.client.solrj.request.CollectionAdminRequest;
import org.apache.solr.client.solrj.response.QueryResponse;
import org.apache.solr.cloud.SolrCloudTestCase;
import org.apache.solr.common.SolrException;
import org.apache.solr.common.SolrInputDocument;
import org.apache.solr.common.cloud.SolrZkClient;
import org.apache.solr.common.util.ExecutorUtil;
import org.apache.solr.core.RateLimiterConfig;
import org.eclipse.jetty.server.Request;
import org.junit.BeforeClass;
import org.junit.Test;

public class TestRequestRateLimiter extends SolrCloudTestCase {
  private static final String FIRST_COLLECTION = "c1";
  private static final String SECOND_COLLECTION = "c2";

  @BeforeClass
  public static void setupCluster() throws Exception {
    configureCluster(1).addConfig(FIRST_COLLECTION, configset("cloud-minimal")).configure();
  }

  @Test
  public void testConcurrentQueries() throws Exception {
    try (CloudSolrClient client =
        cluster.basicSolrClientBuilder().withDefaultCollection(FIRST_COLLECTION).build()) {

      CollectionAdminRequest.createCollection(FIRST_COLLECTION, 1, 1).process(client);
      cluster.waitForActiveCollection(FIRST_COLLECTION, 1, 1);

      SolrDispatchFilter solrDispatchFilter = cluster.getJettySolrRunner(0).getSolrDispatchFilter();

      RateLimiterConfig rateLimiterConfig =
          new RateLimiterConfig(
              SolrRequest.SolrRequestType.QUERY,
              true,
              1,
              DEFAULT_SLOT_ACQUISITION_TIMEOUT_MS,
              5 /* allowedRequests */,
              true /* isSlotBorrowing */);
      // We are fine with a null FilterConfig here since we ensure that MockBuilder never invokes
      // its parent here
      RateLimitManager.Builder builder =
          new MockBuilder(
              null /* dummy SolrZkClient */, new MockRequestRateLimiter(rateLimiterConfig));
      RateLimitManager rateLimitManager = builder.build();

      solrDispatchFilter.replaceRateLimitManager(rateLimitManager);

      int numDocs = TEST_NIGHTLY ? 10000 : 100;

      processTest(client, numDocs, 350 /* number of queries */);

      MockRequestRateLimiter mockQueryRateLimiter =
          (MockRequestRateLimiter)
              rateLimitManager.getRequestRateLimiter(SolrRequest.SolrRequestType.QUERY);

      assertEquals(350, mockQueryRateLimiter.incomingRequestCount.get());

      assertTrue(mockQueryRateLimiter.acceptedNewRequestCount.get() > 0);
      assertTrue(
          (mockQueryRateLimiter.acceptedNewRequestCount.get()
                  == mockQueryRateLimiter.incomingRequestCount.get()
              || mockQueryRateLimiter.rejectedRequestCount.get() > 0));
      assertEquals(
          mockQueryRateLimiter.incomingRequestCount.get(),
          mockQueryRateLimiter.acceptedNewRequestCount.get()
              + mockQueryRateLimiter.rejectedRequestCount.get());
    }
  }

  @Test
  @SuppressWarnings("try")
  public void testSlotBorrowingAcquisitionTimeout()
      throws InterruptedException, IOException, ExecutionException {
    RateLimitManager mgr = new RateLimitManager();
    Random r = random();
    int slotLimit = r.nextInt(20) + 1;
    int guaranteed = r.nextInt(slotLimit);
    int slotAcqTimeMillis = 1000; // 1 second -- large enough to be reliably measurable
    RateLimiterConfig queryConfig =
        new RateLimiterConfig(
            SolrRequest.SolrRequestType.QUERY,
            true,
            guaranteed,
            slotAcqTimeMillis,
            slotLimit /* allowedRequests */,
            true /* isSlotBorrowing */);
    // set allowed/guaranteed to the same, and very low, to force it to mainly borrow. It would also
    // be theoretically possible to optimize a single-request-type config to bypass slot-borrowing
    // logic altogether, so configuring a second ratelimiter eliminates the possibility that at
    // some point the test could come to not evaluate what it's intended to evaluate.
    RateLimiterConfig updateConfig =
        new RateLimiterConfig(
            SolrRequest.SolrRequestType.UPDATE,
            true,
            1,
            slotAcqTimeMillis,
            1 /* allowedRequests */,
            true /* isSlotBorrowing */);
    mgr.registerRequestRateLimiter(
        new RequestRateLimiter(queryConfig), SolrRequest.SolrRequestType.QUERY);
    mgr.registerRequestRateLimiter(
        new RequestRateLimiter(updateConfig), SolrRequest.SolrRequestType.UPDATE);

    RequestRateLimiter.SlotReservation[] acquired =
        new RequestRateLimiter.SlotReservation[slotLimit + 1];
    long threshold = TimeUnit.MILLISECONDS.toNanos(slotAcqTimeMillis);

    long waitNanos = TimeUnit.MILLISECONDS.toNanos(slotAcqTimeMillis);

    ExecutorService exec = ExecutorUtil.newMDCAwareCachedThreadPool("slotBorrowing");
    List<Future<?>> futures = new ArrayList<>(slotLimit + 1);
    try (Closeable c = () -> ExecutorUtil.shutdownAndAwaitTermination(exec)) {
      CountDownLatch cdl = new CountDownLatch(slotLimit);
      for (int i = 0; i < slotLimit; i++) {
        int idx = i;
        futures.add(
            exec.submit(
                () -> {
                  try {
                    long start = System.nanoTime();
                    RequestRateLimiter.SlotReservation res = mgr.handleRequest(QUERY_REQ);
                    assertNotNull(res);
                    acquired[idx] = res;
                    // we should never have to wait to acquire a slot.
                    assertTrue(System.nanoTime() - start < threshold);
                  } finally {
                    cdl.countDown();
                  }
                  return null;
                }));
      }

      cdl.await();

      for (Future<?> f : futures) {
        f.get();
      }

      futures.clear();

      long start = System.nanoTime();
      assertNull(mgr.handleRequest(QUERY_REQ)); // we shouldn't acquire a slot
      assertTrue(System.nanoTime() - start > waitNanos); // we should have waited a while though!

      for (int i = 0; i < slotLimit; i++) {
        acquired[i].close();
      }

      assertTrue(mgr.getRequestRateLimiter(SolrRequest.SolrRequestType.QUERY).isEmpty());
      assertTrue(mgr.getRequestRateLimiter(SolrRequest.SolrRequestType.UPDATE).isEmpty());

      long borrowThreshold = waitNanos + threshold;
      int otherAcquire = slotLimit - guaranteed + 1;
      CountDownLatch otherLatch = new CountDownLatch(otherAcquire);
      for (int i = 0; i < otherAcquire; i++) {
        int idx = i;
        futures.add(
            exec.submit(
                () -> {
                  try {
                    long startL = System.nanoTime();
                    RequestRateLimiter.SlotReservation res = mgr.handleRequest(UPDATE_REQ);
                    assertNotNull(res);
                    acquired[idx] = res;
                    // we should never have to wait to acquire a slot -- borrow many of these
                    long waited = System.nanoTime() - startL;
                    assertTrue(
                        idx + " waited " + TimeUnit.NANOSECONDS.toMillis(waited) + "ms",
                        waited < borrowThreshold);
                  } finally {
                    otherLatch.countDown();
                  }
                  return null;
                }));
      }

      otherLatch.await();

      for (Future<?> f : futures) {
        f.get();
      }

      futures.clear();

      start = System.nanoTime();
      assertNull(mgr.handleRequest(UPDATE_REQ)); // no more borrowable slots!
      long waited = System.nanoTime() - start;
      assertTrue(
          "waited " + TimeUnit.NANOSECONDS.toMillis(waited) + "ms",
          waited > waitNanos); // we should have waited a while though!

      CountDownLatch guaranteedLatch = new CountDownLatch(slotLimit - otherAcquire + 1);
      for (int i = otherAcquire; i <= slotLimit; i++) {
        int idx = i;
        futures.add(
            exec.submit(
                () -> {
                  try {
                    long startL = System.nanoTime();
                    RequestRateLimiter.SlotReservation res = mgr.handleRequest(QUERY_REQ);
                    assertNotNull(res);
                    acquired[idx] = res;
                    // we should never have to wait to acquire guaranteed slots
                    assertTrue(System.nanoTime() - startL < threshold);
                  } finally {
                    guaranteedLatch.countDown();
                  }
                  return null;
                }));
      }

      guaranteedLatch.await();

      for (Future<?> f : futures) {
        f.get();
      }
    }

    long start = System.nanoTime();
    assertNull(mgr.handleRequest(QUERY_REQ)); // slots are all gone!
    assertTrue(System.nanoTime() - start > waitNanos); // we should have waited a while though!

    // now cleanup
    for (RequestRateLimiter.SlotReservation res : acquired) {
      res.close();
    }

    assertTrue(mgr.getRequestRateLimiter(SolrRequest.SolrRequestType.QUERY).isEmpty());
    assertTrue(mgr.getRequestRateLimiter(SolrRequest.SolrRequestType.UPDATE).isEmpty());
  }

  private static final HttpServletRequest QUERY_REQ = new DummyRequest(null, "QUERY");
  private static final HttpServletRequest UPDATE_REQ = new DummyRequest(null, "UPDATE");

  private static class DummyRequest extends Request {

    private final String ctx;
    private final String type;

    public DummyRequest(String ctx, String type) {
      super(null, null);
      this.ctx = ctx;
      this.type = type;
    }

    @Override
    public String getHeader(String name) {
      switch (name) {
        case SOLR_REQUEST_CONTEXT_PARAM:
          return ctx;
        case SOLR_REQUEST_TYPE_PARAM:
          return type;
        default:
          throw new IllegalArgumentException();
      }
    }
  }

  @Nightly
  public void testSlotBorrowing() throws Exception {
    try (CloudSolrClient client =
        cluster.basicSolrClientBuilder().withDefaultCollection(SECOND_COLLECTION).build()) {

      CollectionAdminRequest.createCollection(SECOND_COLLECTION, 1, 1).process(client);
      cluster.waitForActiveCollection(SECOND_COLLECTION, 1, 1);

      SolrDispatchFilter solrDispatchFilter = cluster.getJettySolrRunner(0).getSolrDispatchFilter();

      RateLimiterConfig queryRateLimiterConfig =
          new RateLimiterConfig(
              SolrRequest.SolrRequestType.QUERY,
              true,
              1,
              DEFAULT_SLOT_ACQUISITION_TIMEOUT_MS,
              5 /* allowedRequests */,
              true /* isSlotBorrowing */);
      RateLimiterConfig indexRateLimiterConfig =
          new RateLimiterConfig(
              SolrRequest.SolrRequestType.UPDATE,
              true,
              1,
              DEFAULT_SLOT_ACQUISITION_TIMEOUT_MS,
              5 /* allowedRequests */,
              true /* isSlotBorrowing */);
      // We are fine with a null FilterConfig here since we ensure that MockBuilder never invokes
      // its parent
      RateLimitManager.Builder builder =
          new MockBuilder(
              null /*dummy SolrZkClient */,
              new MockRequestRateLimiter(queryRateLimiterConfig),
              new MockRequestRateLimiter(indexRateLimiterConfig));
      RateLimitManager rateLimitManager = builder.build();

      solrDispatchFilter.replaceRateLimitManager(rateLimitManager);

      int numDocs = 10000;

      processTest(client, numDocs, 400 /* Number of queries */);

      MockRequestRateLimiter mockIndexRateLimiter =
          (MockRequestRateLimiter)
              rateLimitManager.getRequestRateLimiter(SolrRequest.SolrRequestType.UPDATE);

      assertTrue(
          "Incoming slots borrowed count did not match. Expected > 0  incoming "
              + mockIndexRateLimiter.borrowedSlotCount.get(),
          mockIndexRateLimiter.borrowedSlotCount.get() > 0);
    }
  }

  private void processTest(SolrClient client, int numDocuments, int numQueries) throws Exception {

    for (int i = 0; i < numDocuments; i++) {
      SolrInputDocument doc = new SolrInputDocument();

      doc.setField("id", i);
      doc.setField("text", "foo");
      client.add(doc);
    }

    client.commit();

    ExecutorService executor = ExecutorUtil.newMDCAwareCachedThreadPool("threadpool");
    List<Callable<Boolean>> callableList = new ArrayList<>();
    List<Future<Boolean>> futures;

    try {
      for (int i = 0; i < numQueries; i++) {
        callableList.add(
            () -> {
              try {
                QueryResponse response = client.query(new SolrQuery("*:*"));

                assertEquals(numDocuments, response.getResults().getNumFound());
              } catch (Exception e) {
                throw new RuntimeException(e.getMessage(), e);
              }

              return true;
            });
      }

      futures = executor.invokeAll(callableList);

      for (Future<?> future : futures) {
        try {
          assertNotNull(future.get());
        } catch (ExecutionException e) {
          assertThat(e.getCause().getCause(), instanceOf(RemoteSolrException.class));
          RemoteSolrException rse = (RemoteSolrException) e.getCause().getCause();
          assertEquals(SolrException.ErrorCode.TOO_MANY_REQUESTS.code, rse.code());
          assertThat(
              rse.getMessage(), containsString("non ok status: 429, message:Too Many Requests"));
        }
      }
    } finally {
      executor.shutdown();
    }
  }

  private static class MockRequestRateLimiter extends RequestRateLimiter {
    final AtomicInteger incomingRequestCount;
    final AtomicInteger acceptedNewRequestCount;
    final AtomicInteger rejectedRequestCount;
    final AtomicInteger borrowedSlotCount;

    public MockRequestRateLimiter(RateLimiterConfig config) {
      super(config);

      this.incomingRequestCount = new AtomicInteger(0);
      this.acceptedNewRequestCount = new AtomicInteger(0);
      this.rejectedRequestCount = new AtomicInteger(0);
      this.borrowedSlotCount = new AtomicInteger(0);
    }

    @Override
    public SlotReservation handleRequest() throws InterruptedException {
      incomingRequestCount.getAndIncrement();

      SlotReservation response = super.handleRequest();

      if (response != null) {
        acceptedNewRequestCount.getAndIncrement();
      } else {
        rejectedRequestCount.getAndIncrement();
      }

      return response;
    }

    @Override
    public SlotReservation allowSlotBorrowing() throws InterruptedException {
      SlotReservation result = super.allowSlotBorrowing();

      if (result != null) {
        borrowedSlotCount.incrementAndGet();
      }

      return result;
    }
  }

  private static class MockBuilder extends RateLimitManager.Builder {
    private final RequestRateLimiter queryRequestRateLimiter;
    private final RequestRateLimiter indexRequestRateLimiter;

    public MockBuilder(SolrZkClient zkClient, RequestRateLimiter queryRequestRateLimiter) {
      super(zkClient);

      this.queryRequestRateLimiter = queryRequestRateLimiter;
      this.indexRequestRateLimiter = null;
    }

    public MockBuilder(
        SolrZkClient zkClient,
        RequestRateLimiter queryRequestRateLimiter,
        RequestRateLimiter indexRequestRateLimiter) {
      super(zkClient);

      this.queryRequestRateLimiter = queryRequestRateLimiter;
      this.indexRequestRateLimiter = indexRequestRateLimiter;
    }

    @Override
    public RateLimitManager build() {
      RateLimitManager rateLimitManager = new RateLimitManager();

      rateLimitManager.registerRequestRateLimiter(
          queryRequestRateLimiter, SolrRequest.SolrRequestType.QUERY);

      if (indexRequestRateLimiter != null) {
        rateLimitManager.registerRequestRateLimiter(
            indexRequestRateLimiter, SolrRequest.SolrRequestType.UPDATE);
      }

      return rateLimitManager;
    }
  }

  @Test
  @SuppressWarnings("try")
<<<<<<< HEAD
  public void testAdjustingConfig()
      throws IOException, InterruptedException, ExecutionException, TimeoutException {
=======
  public void testAdjustingConfig() throws IOException, InterruptedException {
>>>>>>> ca6a71e3
    Random r = random();
    int maxAllowed = 32;
    int allowed = r.nextInt(maxAllowed) + 1;
    int guaranteed = r.nextInt(allowed + 1);
    int borrowLimit = allowed - guaranteed;
    RateLimiterConfig config =
        new RateLimiterConfig(
            SolrRequest.SolrRequestType.QUERY,
            true,
            guaranteed,
            20,
            allowed /* allowedRequests */,
            true /* isSlotBorrowing */);
    RequestRateLimiter limiter = new RequestRateLimiter(config);
    ExecutorService exec = ExecutorUtil.newMDCAwareCachedThreadPool("tests");
    try (Closeable c = () -> ExecutorUtil.shutdownAndAwaitTermination(exec)) {
      for (int j = 0; j < 5; j++) {
<<<<<<< HEAD
        System.err.println("for " + allowed + "/" + guaranteed);
=======
>>>>>>> ca6a71e3
        int allowedF = allowed;
        int borrowLimitF = borrowLimit;
        RequestRateLimiter limiterF = limiter;
        AtomicBoolean finish = new AtomicBoolean();
        AtomicInteger outstanding = new AtomicInteger();
        AtomicInteger outstandingBorrowed = new AtomicInteger();
        LongAdder executed = new LongAdder();
        LongAdder skipped = new LongAdder();
        LongAdder borrowedExecuted = new LongAdder();
        LongAdder borrowedSkipped = new LongAdder();
        List<Future<Void>> futures = new ArrayList<>();
        int nativeClients = r.nextInt(allowed << 1);
        for (int i = nativeClients; i > 0; i--) {
          Random tRandom = new Random(r.nextLong());
          futures.add(
              exec.submit(
                  () -> {
                    while (!finish.get()) {
                      try (RequestRateLimiter.SlotReservation slotReservation =
                          limiterF.handleRequest()) {
                        if (slotReservation != null) {
                          executed.increment();
                          int ct = outstanding.incrementAndGet();
                          assertTrue(ct + " <= " + allowedF, ct <= allowedF);
                          ct = outstandingBorrowed.get();
                          assertTrue(ct + " <= " + borrowLimitF, ct <= borrowLimitF);
                          Thread.sleep(tRandom.nextInt(200));
                          int ct1 = outstandingBorrowed.get();
                          assertTrue(ct1 + " <= " + borrowLimitF, ct1 <= borrowLimitF);
                          int ct2 = outstanding.getAndDecrement();
                          assertTrue(ct2 + " <= " + allowedF, ct2 <= allowedF);
                        } else {
                          skipped.increment();
                          Thread.sleep(tRandom.nextInt(10));
                        }
                      }
                    }
                    return null;
                  }));
        }
        int borrowClients = r.nextInt(allowed << 1);
        for (int i = borrowClients; i > 0; i--) {
          Random tRandom = new Random(r.nextLong());
          futures.add(
              exec.submit(
                  () -> {
                    while (!finish.get()) {
                      try (RequestRateLimiter.SlotReservation slotReservation =
                          limiterF.allowSlotBorrowing()) {
                        if (slotReservation != null) {
                          borrowedExecuted.increment();
                          int ct = outstanding.incrementAndGet();
                          assertTrue(ct + " <= " + allowedF, ct <= allowedF);
                          ct = outstandingBorrowed.incrementAndGet();
                          assertTrue(ct + " <= " + borrowLimitF, ct <= borrowLimitF);
                          Thread.sleep(tRandom.nextInt(200));
                          int ct1 = outstandingBorrowed.getAndDecrement();
                          assertTrue(ct1 + " <= " + borrowLimitF, ct1 <= borrowLimitF);
                          int ct2 = outstanding.getAndDecrement();
                          assertTrue(ct2 + " <= " + allowedF, ct2 <= allowedF);
                        } else {
                          borrowedSkipped.increment();
                          Thread.sleep(tRandom.nextInt(10));
                        }
                      }
                    }
                    return null;
                  }));
        }
        Thread.sleep(5000); // let it run for a while
        finish.set(true);
        List<Exception> exceptions = new ArrayList<>();
        for (Future<Void> f : futures) {
          try {
            f.get(1, TimeUnit.SECONDS);
          } catch (Exception e) {
            exceptions.add(e);
          }
        }
        if (!exceptions.isEmpty()) {
          for (Exception e : exceptions) {
            e.printStackTrace(System.err);
          }
          fail("found " + exceptions.size() + " exceptions");
        }
        assertEquals(0, outstanding.get());
        assertEquals(0, outstandingBorrowed.get());
        assertTrue(limiter.isEmpty());
        allowed = r.nextInt(maxAllowed) + 1;
        guaranteed = r.nextInt(allowed + 1);
        borrowLimit = allowed - guaranteed;
        config =
            new RateLimiterConfig(
                SolrRequest.SolrRequestType.QUERY,
                true,
                guaranteed,
                20,
                allowed /* allowedRequests */,
                true /* isSlotBorrowing */);
        limiter = new RequestRateLimiter(config);
      }
    }
  }
}<|MERGE_RESOLUTION|>--- conflicted
+++ resolved
@@ -34,17 +34,10 @@
 import java.util.concurrent.ExecutorService;
 import java.util.concurrent.Future;
 import java.util.concurrent.TimeUnit;
-<<<<<<< HEAD
-import java.util.concurrent.TimeoutException;
-import java.util.concurrent.atomic.AtomicBoolean;
-import java.util.concurrent.atomic.AtomicInteger;
-import java.util.concurrent.atomic.LongAdder;
-=======
 import java.util.concurrent.atomic.AtomicBoolean;
 import java.util.concurrent.atomic.AtomicInteger;
 import java.util.concurrent.atomic.LongAdder;
 import javax.servlet.http.HttpServletRequest;
->>>>>>> ca6a71e3
 import org.apache.solr.client.solrj.SolrClient;
 import org.apache.solr.client.solrj.SolrQuery;
 import org.apache.solr.client.solrj.SolrRequest;
@@ -492,12 +485,7 @@
 
   @Test
   @SuppressWarnings("try")
-<<<<<<< HEAD
-  public void testAdjustingConfig()
-      throws IOException, InterruptedException, ExecutionException, TimeoutException {
-=======
   public void testAdjustingConfig() throws IOException, InterruptedException {
->>>>>>> ca6a71e3
     Random r = random();
     int maxAllowed = 32;
     int allowed = r.nextInt(maxAllowed) + 1;
@@ -515,10 +503,6 @@
     ExecutorService exec = ExecutorUtil.newMDCAwareCachedThreadPool("tests");
     try (Closeable c = () -> ExecutorUtil.shutdownAndAwaitTermination(exec)) {
       for (int j = 0; j < 5; j++) {
-<<<<<<< HEAD
-        System.err.println("for " + allowed + "/" + guaranteed);
-=======
->>>>>>> ca6a71e3
         int allowedF = allowed;
         int borrowLimitF = borrowLimit;
         RequestRateLimiter limiterF = limiter;
