--- conflicted
+++ resolved
@@ -27,271 +27,7 @@
     System.setProperty("queryResultCache.enabled", "false");
     System.setProperty("documentCache.enabled", "true");
 
-<<<<<<< HEAD
-    initCore("solrconfig-memory-circuitbreaker.xml", "schema.xml");
-    for (int i = 0; i < NUM_DOCS; i++) {
-      assertU(adoc("name", "john smith", "id", "1"));
-      assertU(adoc("name", "johathon smith", "id", "2"));
-      assertU(adoc("name", "john percival smith", "id", "3"));
-      assertU(adoc("id", "1", "title", "this is a title.", "inStock_b1", "true"));
-      assertU(adoc("id", "2", "title", "this is another title.", "inStock_b1", "true"));
-      assertU(adoc("id", "3", "title", "Mary had a little lamb.", "inStock_b1", "false"));
-
-      // commit inside the loop to get multiple segments to make search as realistic as possible
-      assertU(commit());
-    }
-  }
-
-  @Override
-  public void tearDown() throws Exception {
-    super.tearDown();
-  }
-
-  @After
-  public void after() {
-    h.getCore().getCircuitBreakerManager().deregisterAll();
-  }
-
-  public void testCBAlwaysTrips() {
-    removeAllExistingCircuitBreakers();
-
-    PluginInfo pluginInfo =
-        h.getCore().getSolrConfig().getPluginInfo(CircuitBreakerManager.class.getName());
-
-    CircuitBreaker.CircuitBreakerConfig circuitBreakerConfig =
-        CircuitBreakerManager.buildCBConfig(pluginInfo);
-
-    CircuitBreaker circuitBreaker = new MockCircuitBreaker(circuitBreakerConfig);
-
-    h.getCore().getCircuitBreakerManager().register(circuitBreaker);
-
-    expectThrows(
-        SolrException.class,
-        () -> {
-          h.query(req("name:\"john smith\""));
-        });
-  }
-
-  public void testCBFakeMemoryPressure() {
-    removeAllExistingCircuitBreakers();
-
-    PluginInfo pluginInfo =
-        h.getCore().getSolrConfig().getPluginInfo(CircuitBreakerManager.class.getName());
-
-    CircuitBreaker.CircuitBreakerConfig circuitBreakerConfig =
-        CircuitBreakerManager.buildCBConfig(pluginInfo);
-    CircuitBreaker circuitBreaker = new FakeMemoryPressureCircuitBreaker(circuitBreakerConfig);
-
-    h.getCore().getCircuitBreakerManager().register(circuitBreaker);
-
-    expectThrows(
-        SolrException.class,
-        () -> {
-          h.query(req("name:\"john smith\""));
-        });
-  }
-
-  public void testBuildingMemoryPressure() {
-    ExecutorService executor =
-        ExecutorUtil.newMDCAwareCachedThreadPool(new SolrNamedThreadFactory("TestCircuitBreaker"));
-
-    AtomicInteger failureCount = new AtomicInteger();
-
-    try {
-      removeAllExistingCircuitBreakers();
-
-      PluginInfo pluginInfo =
-          h.getCore().getSolrConfig().getPluginInfo(CircuitBreakerManager.class.getName());
-
-      CircuitBreaker.CircuitBreakerConfig circuitBreakerConfig =
-          CircuitBreakerManager.buildCBConfig(pluginInfo);
-      CircuitBreaker circuitBreaker =
-          new BuildingUpMemoryPressureCircuitBreaker(circuitBreakerConfig);
-
-      h.getCore().getCircuitBreakerManager().register(circuitBreaker);
-
-      List<Future<?>> futures = new ArrayList<>();
-
-      for (int i = 0; i < 5; i++) {
-        Future<?> future =
-            executor.submit(
-                () -> {
-                  try {
-                    h.query(req("name:\"john smith\""));
-                  } catch (SolrException e) {
-                    MatcherAssert.assertThat(
-                        e.getMessage(), containsString("Circuit Breakers tripped"));
-                    failureCount.incrementAndGet();
-                  } catch (Exception e) {
-                    throw new RuntimeException(e.getMessage());
-                  }
-                });
-
-        futures.add(future);
-      }
-
-      for (Future<?> future : futures) {
-        try {
-          future.get();
-        } catch (Exception e) {
-          throw new RuntimeException(e.getMessage());
-        }
-      }
-    } finally {
-      ExecutorUtil.shutdownAndAwaitTermination(executor);
-      assertEquals("Number of failed queries is not correct", 1, failureCount.get());
-    }
-  }
-
-  public void testFakeCPUCircuitBreaker() {
-    AtomicInteger failureCount = new AtomicInteger();
-
-    ExecutorService executor =
-        ExecutorUtil.newMDCAwareCachedThreadPool(new SolrNamedThreadFactory("TestCircuitBreaker"));
-    try {
-      removeAllExistingCircuitBreakers();
-
-      PluginInfo pluginInfo =
-          h.getCore().getSolrConfig().getPluginInfo(CircuitBreakerManager.class.getName());
-
-      CircuitBreaker.CircuitBreakerConfig circuitBreakerConfig =
-          CircuitBreakerManager.buildCBConfig(pluginInfo);
-      CircuitBreaker circuitBreaker = new FakeCPUCircuitBreaker(circuitBreakerConfig);
-
-      h.getCore().getCircuitBreakerManager().register(circuitBreaker);
-
-      List<Future<?>> futures = new ArrayList<>();
-
-      for (int i = 0; i < 5; i++) {
-        Future<?> future =
-            executor.submit(
-                () -> {
-                  try {
-                    h.query(req("name:\"john smith\""));
-                  } catch (SolrException e) {
-                    MatcherAssert.assertThat(
-                        e.getMessage(), containsString("Circuit Breakers tripped"));
-                    failureCount.incrementAndGet();
-                  } catch (Exception e) {
-                    throw new RuntimeException(e.getMessage());
-                  }
-                });
-
-        futures.add(future);
-      }
-
-      for (Future<?> future : futures) {
-        try {
-          future.get();
-        } catch (Exception e) {
-          throw new RuntimeException(e.getMessage());
-        }
-      }
-    } finally {
-      ExecutorUtil.shutdownAndAwaitTermination(executor);
-      assertEquals("Number of failed queries is not correct", 5, failureCount.get());
-    }
-  }
-
-  public void testCircuitBreakerDebug() {
-    CircuitBreakerManager circuitBreakerManager = new CircuitBreakerManager(true, true);
-    PluginInfo pluginInfo =
-        h.getCore().getSolrConfig().getPluginInfo(CircuitBreakerManager.class.getName());
-
-    CircuitBreaker.CircuitBreakerConfig circuitBreakerConfig =
-        CircuitBreakerManager.buildCBConfig(pluginInfo);
-    CircuitBreaker circuitBreaker = new FakeCPUCircuitBreaker(circuitBreakerConfig);
-    circuitBreakerManager.register(circuitBreaker);
-
-    assertFalse(circuitBreakerManager.checkAnyTripped());
-
-    assertNull(circuitBreakerManager.checkTripped());
-  }
-
-  private void removeAllExistingCircuitBreakers() {
-    List<CircuitBreaker> registeredCircuitBreakers =
-        h.getCore().getCircuitBreakerManager().getRegisteredCircuitBreakers();
-
-    registeredCircuitBreakers.clear();
-  }
-
-  private static class MockCircuitBreaker extends MemoryCircuitBreaker {
-
-    public MockCircuitBreaker(CircuitBreakerConfig config) {
-      super(config);
-    }
-
-    @Override
-    public boolean isTripped() {
-      // Always return true
-      return true;
-    }
-
-    @Override
-    public String getDebugInfo() {
-      return "MockCircuitBreaker";
-    }
-  }
-
-  private static class FakeMemoryPressureCircuitBreaker extends MemoryCircuitBreaker {
-
-    public FakeMemoryPressureCircuitBreaker(CircuitBreakerConfig config) {
-      super(config);
-    }
-
-    @Override
-    protected long calculateLiveMemoryUsage() {
-      // Return a number large enough to trigger a pushback from the circuit breaker
-      return Long.MAX_VALUE;
-    }
-  }
-
-  private static class BuildingUpMemoryPressureCircuitBreaker extends MemoryCircuitBreaker {
-    private AtomicInteger count;
-
-    public BuildingUpMemoryPressureCircuitBreaker(CircuitBreakerConfig config) {
-      super(config);
-
-      this.count = new AtomicInteger(0);
-    }
-
-    @Override
-    protected long calculateLiveMemoryUsage() {
-      int localCount = count.getAndIncrement();
-
-      if (localCount >= 4) {
-        // TODO: To be removed
-        if (log.isInfoEnabled()) {
-          String logMessage =
-              "Blocking query from BuildingUpMemoryPressureCircuitBreaker for count " + localCount;
-          log.info(logMessage);
-        }
-        return Long.MAX_VALUE;
-      }
-
-      // TODO: To be removed
-      if (log.isInfoEnabled()) {
-        String logMessage =
-            "BuildingUpMemoryPressureCircuitBreaker: Returning unblocking value for count "
-                + localCount;
-        log.info(logMessage);
-      }
-      return Long.MIN_VALUE; // Random number guaranteed to not trip the circuit breaker
-    }
-  }
-
-  private static class FakeCPUCircuitBreaker extends CPUCircuitBreaker {
-    public FakeCPUCircuitBreaker(CircuitBreakerConfig config) {
-      super(config);
-    }
-
-    @Override
-    protected double calculateLiveCPUUsage() {
-      return 92; // Return a value large enough to trigger the circuit breaker
-    }
-=======
     initCore("solrconfig-pluggable-circuitbreaker.xml", "schema.xml");
     BaseTestCircuitBreaker.indexDocs();
->>>>>>> 2cb01ce8
   }
 }