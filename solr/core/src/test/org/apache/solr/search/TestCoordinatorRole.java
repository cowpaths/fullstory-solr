--- conflicted
+++ resolved
@@ -120,11 +120,7 @@
     try {
       CloudSolrClient client = cluster.getSolrClient();
       String COLLECTION_NAME = "test_coll";
-<<<<<<< HEAD
-      String SYNTHETIC_COLLECTION = CoordinatorHttpSolrCall.SYNTHETIC_COLL_PREFIX + "conf";
-=======
       String SYNTHETIC_COLLECTION = CoordinatorHttpSolrCall.getSyntheticCollectionName("conf");
->>>>>>> 110d45b7
       for (int j = 1; j <= 10; j++) {
         String collname = COLLECTION_NAME + "_" + j;
         CollectionAdminRequest.createCollection(collname, "conf", 2, 2)
