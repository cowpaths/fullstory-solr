/*
 * Licensed to the Apache Software Foundation (ASF) under one or more
 * contributor license agreements.  See the NOTICE file distributed with
 * this work for additional information regarding copyright ownership.
 * The ASF licenses this file to You under the Apache License, Version 2.0
 * (the "License"); you may not use this file except in compliance with
 * the License.  You may obtain a copy of the License at
 *
 *     http://www.apache.org/licenses/LICENSE-2.0
 *
 * Unless required by applicable law or agreed to in writing, software
 * distributed under the License is distributed on an "AS IS" BASIS,
 * WITHOUT WARRANTIES OR CONDITIONS OF ANY KIND, either express or implied.
 * See the License for the specific language governing permissions and
 * limitations under the License.
 */
package org.apache.solr.search.facet;

import com.carrotsearch.randomizedtesting.annotations.ParametersFactory;
import com.tdunning.math.stats.AVLTreeDigest;
import java.nio.ByteBuffer;
import java.util.ArrayList;
import java.util.Arrays;
import java.util.Collections;
import java.util.HashMap;
import java.util.List;
import java.util.Locale;
import java.util.Map;
import java.util.Random;
import java.util.concurrent.atomic.AtomicLong;
import org.apache.lucene.tests.util.LuceneTestCase;
import org.apache.solr.JSONTestUtil;
import org.apache.solr.SolrTestCaseHS;
import org.apache.solr.client.solrj.SolrClient;
import org.apache.solr.common.SolrException;
import org.apache.solr.common.SolrInputDocument;
import org.apache.solr.common.params.ModifiableSolrParams;
import org.apache.solr.common.params.SolrParams;
import org.apache.solr.request.SolrQueryRequest;
import org.apache.solr.request.macro.MacroExpander;
import org.apache.solr.util.hll.HLL;
import org.junit.AfterClass;
import org.junit.BeforeClass;
import org.junit.Test;

// Related tests:
//   TestCloudJSONFacetJoinDomain for random field faceting tests with domain modifications
//   TestJsonFacetRefinement for refinement tests
//   TestJsonFacetErrors for error case tests
//   TestJsonRangeFacets for range facet tests

@LuceneTestCase.SuppressCodecs({
  "Lucene3x",
  "Lucene40",
  "Lucene41",
  "Lucene42",
  "Lucene45",
  "Appending"
})
public class TestJsonFacets extends SolrTestCaseHS {

  private static SolrInstances servers; // for distributed testing
  private static int origTableSize;
  private static FacetField.FacetMethod origDefaultFacetMethod;

  @SuppressWarnings("deprecation")
  @BeforeClass
  public static void beforeTests() throws Exception {
    systemSetPropertySolrDisableUrlAllowList("true");
    JSONTestUtil.failRepeatedKeys = true;

    origTableSize = FacetFieldProcessorByHashDV.MAXIMUM_STARTING_TABLE_SIZE;
    FacetFieldProcessorByHashDV.MAXIMUM_STARTING_TABLE_SIZE = 2; // stress test resizing

    origDefaultFacetMethod = FacetField.FacetMethod.DEFAULT_METHOD;
    // instead of the following, see the constructor
    // FacetField.FacetMethod.DEFAULT_METHOD = rand(FacetField.FacetMethod.values());

    // we need DVs on point fields to compute stats & facets
    if (Boolean.getBoolean(NUMERIC_POINTS_SYSPROP))
      System.setProperty(NUMERIC_DOCVALUES_SYSPROP, "true");

    initCore("solrconfig-tlog.xml", "schema_latest.xml");
  }

  /** Start all servers for cluster if they don't already exist */
  public static void initServers() throws Exception {
    if (servers == null) {
      servers = new SolrInstances(3, "solrconfig-tlog.xml", "schema_latest.xml");
    }
  }

  @SuppressWarnings("deprecation")
  @AfterClass
  public static void afterTests() throws Exception {
    systemClearPropertySolrDisableUrlAllowList();
    JSONTestUtil.failRepeatedKeys = false;
    FacetFieldProcessorByHashDV.MAXIMUM_STARTING_TABLE_SIZE = origTableSize;
    FacetField.FacetMethod.DEFAULT_METHOD = origDefaultFacetMethod;
    if (servers != null) {
      servers.stop();
      servers = null;
    }
  }

  // tip: when debugging failures, change this variable to DEFAULT_METHOD
  // (or if only one method is problematic, set to that explicitly)
  private static final FacetField.FacetMethod TEST_ONLY_ONE_FACET_METHOD =
      null; // FacetField.FacetMethod.DEFAULT_METHOD;

  @SuppressWarnings("MathAbsoluteNegative")
  @ParametersFactory
  public static Iterable<Object[]> parameters() {
    if (null != TEST_ONLY_ONE_FACET_METHOD) {
      return Collections.singleton(new Object[] {TEST_ONLY_ONE_FACET_METHOD});
    } else if (TEST_NIGHTLY) {
      // wrap each enum val in an Object[] and return as Iterable
      return () ->
          Arrays.stream(FacetField.FacetMethod.values()).map(it -> new Object[] {it}).iterator();
    } else {
      // pick a single random method and test it
      FacetField.FacetMethod[] methods = FacetField.FacetMethod.values();

      // can't use LuceneTestCase.random() because we're not in the runner context yet
      String seed = System.getProperty("tests.seed", "");
      return Collections.singleton(
          new Object[] {methods[Math.abs(seed.hashCode()) % methods.length]});
    }
  }

  public TestJsonFacets(FacetField.FacetMethod defMethod) {
    FacetField.FacetMethod.DEFAULT_METHOD =
        defMethod; // note: the real default is restored in afterTests
  }

  // attempt to reproduce https://github.com/Heliosearch/heliosearch/issues/33
  @Test
  public void testComplex() throws Exception {
    Random r = random();

    Client client = Client.localClient;

    double price_low = 11000;
    double price_high = 100000;

    ModifiableSolrParams p =
        params(
            "make_s",
            "make_s",
            "model_s",
            "model_s",
            "price_low",
            Double.toString(price_low),
            "price_high",
            Double.toString(price_high));

    MacroExpander m = new MacroExpander(p.getMap());

    String make_s = m.expand("${make_s}");
    String model_s = m.expand("${model_s}");

    client.deleteByQuery("*:*", null);

    int nDocs = 99;
    String[] makes = {"honda", "toyota", "ford", null};
    Double[] prices = {10000.0, 30000.0, 50000.0, 0.0, null};
    String[] honda_models = {
      "accord", "civic", "fit", "pilot", null
    }; // make sure this is alphabetized to match tiebreaks in index
    String[] other_models = {"z1", "z2", "z3", "z4", "z5", "z6", null};

    int nHonda = 0;
    final int[] honda_model_counts = new int[honda_models.length];

    for (int i = 0; i < nDocs; i++) {
      SolrInputDocument doc = sdoc("id", Integer.toString(i));

      Double price = rand(prices);
      if (price != null) {
        doc.addField("cost_f", price);
      }
      boolean matches_price = price != null && price >= price_low && price <= price_high;

      String make = rand(makes);
      if (make != null) {
        doc.addField(make_s, make);
      }

      if ("honda".equals(make)) {
        int modelNum = r.nextInt(honda_models.length);
        String model = honda_models[modelNum];
        if (model != null) {
          doc.addField(model_s, model);
        }
        if (matches_price) {
          nHonda++;
          honda_model_counts[modelNum]++;
        }
      } else if (make == null) {
        doc.addField(model_s, rand(honda_models)); // add some docs w/ model but w/o make
      } else {
        // other makes
        doc.addField(model_s, rand(other_models)); // add some docs w/ model but w/o make
      }

      client.add(doc, null);
      if (r.nextInt(10) == 0) {
        client.add(doc, null); // dup, causing a delete
      }
      if (r.nextInt(20) == 0) {
        client.commit(); // force new seg
      }
    }

    client.commit();

    // now figure out top counts
    List<Integer> idx = new ArrayList<>();
    for (int i = 0; i < honda_model_counts.length - 1; i++) {
      idx.add(i);
    }
    idx.sort(
        (o1, o2) -> {
          int cmp = honda_model_counts[o2] - honda_model_counts[o1];
          return cmp == 0 ? o1 - o2 : cmp;
        });

    // straight query facets
    client.testJQ(
        params(
            p,
            "q",
            "*:*",
            "rows",
            "0",
            "fq",
            "+${make_s}:honda +cost_f:[${price_low} TO ${price_high}]",
            "json.facet",
            "{makes:{terms:{field:${make_s}, facet:{models:{terms:{field:${model_s}, limit:2, mincount:0}}}}"
                + "}}",
            "facet",
            "true",
            "facet.pivot",
            "make_s,model_s",
            "facet.limit",
            "2"),
        "facets=={count:"
            + nHonda
            + ", makes:{buckets:[{val:honda, count:"
            + nHonda
            + ", models:{buckets:["
            + "{val:"
            + honda_models[idx.get(0)]
            + ", count:"
            + honda_model_counts[idx.get(0)]
            + "},"
            + "{val:"
            + honda_models[idx.get(1)]
            + ", count:"
            + honda_model_counts[idx.get(1)]
            + "}]}"
            + "}]}}");
  }

  public void indexSimple(Client client) throws Exception {
    client.deleteByQuery("*:*", null);
    client.add(
        sdoc(
            "id",
            "1",
            "cat_s",
            "A",
            "where_s",
            "NY",
            "num_d",
            "4",
            "num_i",
            "2",
            "num_is",
            "4",
            "num_is",
            "2",
            "val_b",
            "true",
            "sparse_s",
            "one"),
        null);
    client.add(
        sdoc(
            "id", "2", "cat_s", "B", "where_s", "NJ", "num_d", "-9", "num_i", "-5", "num_is", "-9",
            "num_is", "-5", "val_b", "false"),
        null);
    client.add(sdoc("id", "3"), null);
    client.commit();
    client.add(
        sdoc(
            "id", "4", "cat_s", "A", "where_s", "NJ", "num_d", "2", "num_i", "3", "num_is", "2",
            "num_is", "3"),
        null);
    client.add(
        sdoc(
            "id",
            "5",
            "cat_s",
            "B",
            "where_s",
            "NJ",
            "num_d",
            "11",
            "num_i",
            "7",
            "num_is",
            "11",
            "num_is",
            "7",
            "sparse_s",
            "two"),
        null);
    client.commit();
    client.add(
        sdoc(
            "id", "6", "cat_s", "B", "where_s", "NY", "num_d", "-5", "num_i", "-5", "num_is", "-5"),
        null);
    client.commit();
  }

  public void testMultiValuedBucketReHashing() throws Exception {
    Client client = Client.localClient();
    client.deleteByQuery("*:*", null);
    // we want a domain with a small number of documents, and more facet (point) values then docs so
    // that we force dvhash to increase the number of slots via resize...
    // (NOTE: normal resizing won't happen w/o at least 1024 slots, but test static overrides this
    // to '2')
    client.add(
        sdoc(
            "id", "1", "f_sd", "qqq", "f_ids", "4", "f_ids", "2", "f_ids", "999", "x_ids", "3",
            "x_ids", "5", "x_ids", "7", "z_ids", "42"),
        null);
    client.add(
        sdoc(
            "id", "2", "f_sd", "nnn", "f_ids", "44", "f_ids", "22", "f_ids", "999", "x_ids", "33",
            "x_ids", "55", "x_ids", "77", "z_ids", "666"),
        null);
    client.add(
        sdoc(
            "id", "3", "f_sd", "ggg", "f_ids", "444", "f_ids", "222", "f_ids", "999", "x_ids",
            "333", "x_ids", "555", "x_ids", "777", "z_ids", "1010101"),
        null);
    client.commit();

    // faceting on a multivalued point field sorting on a stat...
    assertJQ(
        req(
            "rows",
            "0",
            "q",
            "id:[1 TO 2]",
            "json.facet",
            "{ f : { type: terms, field: f_ids, limit: 1, sort: 'x desc', "
                + "        facet: { x : 'sum(x_ids)', z : 'min(z_ids)' } } }"),
        "response/numFound==2",
        "facets/count==2",
        "facets/f=={buckets:[{ val:999, count:2, x:180.0, z:42 }]}");
  }

  public void testBehaviorEquivalenceOfUninvertibleFalse() throws Exception {
    Client client = Client.localClient();
    indexSimple(client);

    // regardless of the facet method (parameterized via default at test class level)
    // faceting on an "uninvertible=false docValues=false" field is not supported.
    //
    // it should behave the same as any attempt (using any method) at faceting on
    // and "indexed=false docValues=false" field...
    for (String f :
        Arrays.asList(
            "where_s_not_indexed_sS",
            "where_s_multi_not_uninvert",
            "where_s_single_not_uninvert")) {
      SolrQueryRequest request =
          req(
              "rows",
              "0",
              "q",
              "num_i:[* TO 2]",
              "json.facet",
              "{x: {type:terms, field:'" + f + "'}}");
      if (FacetField.FacetMethod.DEFAULT_METHOD == FacetField.FacetMethod.DVHASH
          && !f.contains("multi")) {
        // DVHASH is (currently) weird...
        //
        // it's ignored for multivalued fields -- but for single valued fields, it explicitly
        // checks the *FieldInfos* on the reader to see if the DocVals type is ok.
        //
        // Which means that unlike most other facet method:xxx options, it fails hard if you try to
        // use it on a field where no docs have been indexed (yet).
        expectThrows(
            SolrException.class,
            () -> {
              assertJQ(request);
            });

      } else {
        // In most cases, we should just get no buckets back...
        assertJQ(request, "response/numFound==3", "facets/count==3", "facets/x=={buckets:[]}");
      }
    }

    // regardless of the facet method (parameterized via default at test class level)
    // faceting on an "uninvertible=false docValues=true" field should work,
    //
    // it should behave equivalently to its copyField source...
    for (String f :
        Arrays.asList(
            "where_s", "where_s_multi_not_uninvert_dv", "where_s_single_not_uninvert_dv")) {
      assertJQ(
          req(
              "rows",
              "0",
              "q",
              "num_i:[* TO 2]",
              "json.facet",
              "{x: {type:terms, field:'" + f + "'}}"),
          "response/numFound==3",
          "facets/count==3",
          "facets/x=={buckets:[ {val:NY, count:2} , {val:NJ, count:1} ]}");
    }

    // faceting on an "uninvertible=false docValues=false" field should be possible
    // when using method:enum w/sort:index
    //
    // it should behave equivalent to its copyField source...
    for (String f :
        Arrays.asList("where_s", "where_s_multi_not_uninvert", "where_s_single_not_uninvert")) {
      assertJQ(
          req(
              "rows",
              "0",
              "q",
              "num_i:[* TO 2]",
              "json.facet",
              "{x: {type:terms, sort:'index asc', method:enum, field:'" + f + "'}}"),
          "response/numFound==3",
          "facets/count==3",
          "facets/x=={buckets:[ {val:NJ, count:1} , {val:NY, count:2} ]}");
    }
  }

  @Test
  public void testExplicitQueryDomain() throws Exception {
    Client client = Client.localClient();
    indexSimple(client);

    { // simple 'query' domain

      // the facet buckets for all the requests below should be identical
      // only the numFound & top level facet count should differ
      final String expectedFacets =
          "facets/w=={ buckets:[" + "  { val:'NJ', count:2}, " + "  { val:'NY', count:1} ] }";

      assertJQ(
          req("rows", "0", "q", "cat_s:B", "json.facet", "{w: {type:terms, field:'where_s'}}"),
          "response/numFound==3",
          "facets/count==3",
          expectedFacets);
      assertJQ(
          req(
              "rows",
              "0",
              "q",
              "id:3",
              "json.facet",
              "{w: {type:terms, field:'where_s', domain: { query:'cat_s:B' }}}"),
          "response/numFound==1",
          "facets/count==1",
          expectedFacets);
      assertJQ(
          req(
              "rows",
              "0",
              "q",
              "*:*",
              "fq",
              "-*:*",
              "json.facet",
              "{w: {type:terms, field:'where_s', domain: { query:'cat_s:B' }}}"),
          "response/numFound==0",
          "facets/count==0",
          expectedFacets);
      assertJQ(
          req(
              "rows",
              "0",
              "q",
              "*:*",
              "fq",
              "-*:*",
              "domain_q",
              "cat_s:B",
              "json.facet",
              "{w: {type:terms, field:'where_s', domain: { query:{param:domain_q} }}}"),
          "response/numFound==0",
          "facets/count==0",
          expectedFacets);
    }

    { // a nested explicit query domain

      // for all the "top" buckets, the subfacet should have identical sub-buckets
      final String expectedSubBuckets = "{ buckets:[ { val:'B', count:3}, { val:'A', count:2} ] }";
      assertJQ(
          req(
              "rows",
              "0",
              "q",
              "num_i:[0 TO *]",
              "json.facet",
              "{w: {type:terms, field:'where_s', "
                  + "     facet: { c: { type:terms, field:'cat_s', domain: { query:'*:*' }}}}}"),
          "facets/w=={ buckets:["
              + "  { val:'NJ', count:2, c: "
              + expectedSubBuckets
              + "}, "
              + "  { val:'NY', count:1, c: "
              + expectedSubBuckets
              + "} "
              + "] }");
    }

    { // an (effectively) empty query should produce an error
      ignoreException("'query' domain can not be null");
      ignoreException("'query' domain must not evaluate to an empty list");
      for (String raw : Arrays.asList("null", "[ ]", "{param:bogus}")) {
        expectThrows(
            SolrException.class,
            () -> {
              assertJQ(
                  req(
                      "rows",
                      "0",
                      "q",
                      "num_i:[0 TO *]",
                      "json.facet",
                      "{w: {type:terms, field:'where_s', "
                          + "     facet: { c: { type:terms, field:'cat_s', domain: { query: "
                          + raw
                          + " }}}}}"));
            });
      }
    }
  }

  @Test
  public void testSimpleSKG() throws Exception {
    Client client = Client.localClient();
    indexSimple(client);

    // using relatedness() as a top level stat, not nested under any facet
    // (not particularly useful, but shouldn't error either)
    assertJQ(
        req(
            "q",
            "cat_s:[* TO *]",
            "rows",
            "0",
            "fore",
            "where_s:NY",
            "back",
            "*:*",
            "json.facet",
            " { skg: 'relatedness($fore,$back)' }"),
        "facets=={"
            + "   count:5, "
            + "   skg : { relatedness: 0.00699,"
            + "           foreground_popularity: 0.33333,"
            + "           background_popularity: 0.83333,"
            + "   } }");

    // simple single level facet w/skg stat & (re)sorting
    for (String sort :
        Arrays.asList(
            "sort:'index asc'",
            "sort:'y desc'",
            "sort:'z desc'",
            "sort:'skg desc'",
            "prelim_sort:'count desc', sort:'index asc'",
            "prelim_sort:'count desc', sort:'y desc'",
            "prelim_sort:'count desc', sort:'z desc'",
            "prelim_sort:'count desc', sort:'skg desc'")) {
      // the relatedness score of each of our cat_s values is (conveniently) also alphabetical
      // order, (and the same order as 'sum(num_i) desc' & 'min(num_i) desc')
      //
      // So all of these re/sort options should produce identical output (since the num buckets is <
      // limit)
      // - Testing "index" sort allows the randomized use of "stream" processor as default to be
      // tested.
      // - Testing (re)sorts on other stats sanity checks code paths where relatedness() is a
      // "deferred" Agg
      for (String limit : Arrays.asList(", ", ", limit:5, ", ", limit:-1, ")) {
        // results shouldn't change regardless of our limit param
        assertJQ(
            req(
                "q",
                "cat_s:[* TO *]",
                "rows",
                "0",
                "fore",
                "where_s:NY",
                "back",
                "*:*",
                "json.facet",
                ""
                    + "{x: { type: terms, field: 'cat_s', "
                    + sort
                    + limit
                    + "      facet: { skg: 'relatedness($fore,$back)', y:'sum(num_i)', z:'min(num_i)' } } }"),
            "facets=={count:5, x:{ buckets:["
                + "   { val:'A', count:2, y:5.0, z:2, "
                + "     skg : { relatedness: 0.00554, "
                // + "             foreground_count: 1, "
                // + "             foreground_size: 2, "
                // + "             background_count: 2, "
                // + "             background_size: 6,"
                + "             foreground_popularity: 0.16667,"
                + "             background_popularity: 0.33333, },"
                + "   }, "
                + "   { val:'B', count:3, y:-3.0, z:-5, "
                + "     skg : { relatedness: 0.0, " // perfectly average and uncorrelated
                // + "             foreground_count: 1, "
                // + "             foreground_size: 2, "
                // + "             background_count: 3, "
                // + "             background_size: 6,"
                + "             foreground_popularity: 0.16667,"
                + "             background_popularity: 0.5 },"
                + "   } ] } } ");
        // same query with a prefix of 'B' should produce only a single bucket with exact same
        // results
        assertJQ(
            req(
                "q",
                "cat_s:[* TO *]",
                "rows",
                "0",
                "fore",
                "where_s:NY",
                "back",
                "*:*",
                "json.facet",
                ""
                    + "{x: { type: terms, field: 'cat_s', prefix:'B', "
                    + sort
                    + limit
                    + "      facet: { skg: 'relatedness($fore,$back)', y:'sum(num_i)', z:'min(num_i)' } } }"),
            "facets=={count:5, x:{ buckets:["
                + "   { val:'B', count:3, y:-3.0, z:-5, "
                + "     skg : { relatedness: 0.0, " // perfectly average and uncorrelated
                // + "             foreground_count: 1, "
                // + "             foreground_size: 2, "
                // + "             background_count: 3, "
                // + "             background_size: 6,"
                + "             foreground_popularity: 0.16667,"
                + "             background_popularity: 0.5 },"
                + "   } ] } } ");
      }
    }

    // relatedness shouldn't be computed for allBuckets, but it also shouldn't cause any problems
    for (String sort :
        Arrays.asList(
            "sort:'y desc'",
            "sort:'z desc'",
            "sort:'skg desc'",
            "sort:'index asc'",
            "prelim_sort:'count desc', sort:'skg desc'")) {
      // the relatedness score of each of our cat_s values is (conveniently) also alphabetical
      // order, (and the same order as 'sum(num_i) desc' & 'min(num_i) desc')
      //
      // So all of these re/sort options should produce identical output (since the num buckets is <
      // limit)
      // - Testing "index" sort allows the randomized use of "stream" processor as default to be
      // tested.
      // - Testing (re)sorts on other stats sanity checks code paths where relatedness() is a
      // "deferred" Agg
      for (String limit : Arrays.asList(", ", ", limit:5, ", ", limit:-1, ")) {
        // results shouldn't change regardless of our limit param
        assertJQ(
            req(
                "q",
                "cat_s:[* TO *]",
                "rows",
                "0",
                "fore",
                "where_s:NY",
                "back",
                "*:*",
                "json.facet",
                ""
                    + "{x: { type: terms, field: 'cat_s', allBuckets:true, "
                    + sort
                    + limit
                    + "      facet: { skg: 'relatedness($fore,$back)', y:'sum(num_i)', z:'min(num_i)' } } }"),
            "facets=={count:5, x:{ "
                // 'skg' key must not exist in th allBuckets bucket
                + "                      allBuckets: { count:5, y:2.0, z:-5 },"
                + "buckets:["
                + "   { val:'A', count:2, y:5.0, z:2, "
                + "     skg : { relatedness: 0.00554, "
                // + "             foreground_count: 1, "
                // + "             foreground_size: 2, "
                // + "             background_count: 2, "
                // + "             background_size: 6,"
                + "             foreground_popularity: 0.16667,"
                + "             background_popularity: 0.33333, },"
                + "   }, "
                + "   { val:'B', count:3, y:-3.0, z:-5, "
                + "     skg : { relatedness: 0.0, " // perfectly average and uncorrelated
                // + "             foreground_count: 1, "
                // + "             foreground_size: 2, "
                // + "             background_count: 3, "
                // + "             background_size: 6,"
                + "             foreground_popularity: 0.16667,"
                + "             background_popularity: 0.5 },"
                + "   } ] } } ");

        // really special case: allBuckets when there are no regular buckets...
        assertJQ(
            req(
                "q",
                "cat_s:[* TO *]",
                "rows",
                "0",
                "fore",
                "where_s:NY",
                "back",
                "*:*",
                "json.facet",
                ""
                    + "{x: { type: terms, field: 'bogus_field_s', allBuckets:true, "
                    + sort
                    + limit
                    + "      facet: { skg: 'relatedness($fore,$back)', y:'sum(num_i)', z:'min(num_i)' } } }"),
            "facets=={count:5, x:{ "
                // 'skg' key (as well as 'z' since it's a min) must not exist in the allBuckets
                // bucket
                + "                      allBuckets: { count:0, y:0.0 },"
                + "buckets:[ ]"
                + "   } } ");
      }
    }

    // trivial sanity check that we can (re)sort on SKG after pre-sorting on count...
    // ...and it's only computed for the top N buckets (based on our pre-sort)
    for (int overrequest : Arrays.asList(0, 1, 42)) {
      // based on our counts & relatedness values, the blackbox output should be the same for both
      // overrequest values ... only DebugAgg stats should change...
      DebugAgg.Acc.collectDocs.set(0);
      DebugAgg.Acc.collectDocSets.set(0);

      assertJQ(
          req(
              "q",
              "cat_s:[* TO *]",
              "rows",
              "0",
              "fore",
              "where_s:NJ",
              "back",
              "*:*",
              "json.facet",
              ""
                  + "{x: { type: terms, field: 'cat_s', prelim_sort: 'count desc', sort:'skg desc', "
                  + "      limit: 1, overrequest: "
                  + overrequest
                  + ", "
                  + "      facet: { skg: 'debug(wrap,relatedness($fore,$back))' } } }"),
          "facets=={count:5, x:{ buckets:["
              + "   { val:'B', count:3, "
              + "     skg : { relatedness: 0.00638, "
              // + "             foreground_count: 2, "
              // + "             foreground_size: 3, "
              // + "             background_count: 3, "
              // + "             background_size: 6,"
              + "             foreground_popularity: 0.33333,"
              + "             background_popularity: 0.5 },"
              + "   }, "
              + " ] } } ");
      // at most 2 buckets, regardless of overrequest...
      assertEqualsAndReset(0 < overrequest ? 2 : 1, DebugAgg.Acc.collectDocSets);
      assertEqualsAndReset(0, DebugAgg.Acc.collectDocs);
    }

    // SKG used in multiple nested facets
    //
    // we'll re-use these params in 2 requests, one will simulate a shard request
    final SolrParams nestedSKG =
        params(
            "q",
            "cat_s:[* TO *]",
            "rows",
            "0",
            "fore",
            "num_i:[-1000 TO 0]",
            "back",
            "*:*",
            "json.facet",
            "{x: { type: terms, field: 'cat_s', sort: 'skg desc', "
                + "      facet: { skg: 'relatedness($fore,$back)', "
                + "               y:   { type: terms, field: 'where_s', sort: 'skg desc', "
                + "                      facet: { skg: 'relatedness($fore,$back)' } } } } }");

    // plain old request
    assertJQ(
        req(nestedSKG),
        "facets=={count:5, x:{ buckets:["
            + "   { val:'B', count:3, "
            + "     skg : { relatedness: 0.01539, "
            // + "             foreground_count: 2, "
            // + "             foreground_size: 2, "
            // + "             background_count: 3, "
            // + "             background_size: 6, "
            + "             foreground_popularity: 0.33333,"
            + "             background_popularity: 0.5 },"
            + "     y : { buckets:["
            + "            {  val:'NY', count: 1, "
            + "               skg : { relatedness: 0.00554, "
            // + "                       foreground_count: 1, "
            // + "                       foreground_size: 2, "
            // + "                       background_count: 2, "
            // + "                       background_size: 6, "
            + "                       foreground_popularity: 0.16667, "
            + "                       background_popularity: 0.33333, "
            + "            } }, "
            + "            {  val:'NJ', count: 2, "
            + "               skg : { relatedness: 0.0, " // perfectly average and uncorrelated
            // + "                       foreground_count: 1, "
            // + "                       foreground_size: 2, "
            // + "                       background_count: 3, "
            // + "                       background_size: 6, "
            + "                       foreground_popularity: 0.16667, "
            + "                       background_popularity: 0.5, "
            + "            } }, "
            + "     ] } "
            + "   }, "
            + "   { val:'A', count:2, "
            + "     skg : { relatedness:-0.01097, "
            // + "             foreground_count: 0, "
            // + "             foreground_size: 2, "
            // + "             background_count: 2, "
            // + "             background_size: 6,"
            + "             foreground_popularity: 0.0,"
            + "             background_popularity: 0.33333 },"
            + "     y : { buckets:["
            + "            {  val:'NJ', count: 1, "
            + "               skg : { relatedness: 0.0, " // perfectly average and uncorrelated
            // + "                       foreground_count: 0, "
            // + "                       foreground_size: 0, "
            // + "                       background_count: 3, "
            // + "                       background_size: 6, "
            + "                       foreground_popularity: 0.0, "
            + "                       background_popularity: 0.5, "
            + "            } }, "
            + "            {  val:'NY', count: 1, "
            + "               skg : { relatedness: 0.0, " // perfectly average and uncorrelated
            // + "                       foreground_count: 0, "
            // + "                       foreground_size: 0, "
            // + "                       background_count: 2, "
            // + "                       background_size: 6, "
            + "                       foreground_popularity: 0.0, "
            + "                       background_popularity: 0.33333, "
            + "            } }, "
            + "   ] } } ] } } ");

    // same request, but with whitebox params testing isShard
    // to verify the raw counts/sizes
    assertJQ(
        req(
            nestedSKG,
            // fake an initial shard request
            "distrib",
            "false",
            "isShard",
            "true",
            "_facet_",
            "{}",
            "shards.purpose",
            "" + FacetModule.PURPOSE_GET_JSON_FACETS),
        "facets=={count:5, x:{ buckets:["
            + "   { val:'B', count:3, "
            + "     skg : { "
            + "             foreground_count: 2, "
            + "             foreground_size: 2, "
            + "             background_count: 3, "
            + "             background_size: 6 }, "
            + "     y : { buckets:["
            + "            {  val:'NY', count: 1, "
            + "               skg : { "
            + "                       foreground_count: 1, "
            + "                       foreground_size: 2, "
            + "                       background_count: 2, "
            + "                       background_size: 6, "
            + "            } }, "
            + "            {  val:'NJ', count: 2, "
            + "               skg : { "
            + "                       foreground_count: 1, "
            + "                       foreground_size: 2, "
            + "                       background_count: 3, "
            + "                       background_size: 6, "
            + "            } }, "
            + "     ] } "
            + "   }, "
            + "   { val:'A', count:2, "
            + "     skg : { "
            + "             foreground_count: 0, "
            + "             foreground_size: 2, "
            + "             background_count: 2, "
            + "             background_size: 6 },"
            + "     y : { buckets:["
            + "            {  val:'NJ', count: 1, "
            + "               skg : { "
            + "                       foreground_count: 0, "
            + "                       foreground_size: 0, "
            + "                       background_count: 3, "
            + "                       background_size: 6, "
            + "            } }, "
            + "            {  val:'NY', count: 1, "
            + "               skg : { "
            + "                       foreground_count: 0, "
            + "                       foreground_size: 0, "
            + "                       background_count: 2, "
            + "                       background_size: 6, "
            + "            } }, "
            + "   ] } } ] } } ");

    // SKG w/min_pop (NOTE: incredibly contrived and not-useful fore/back for testing min_pop
    // w/shard sorting)
    //
    // we'll re-use these params in 2 requests, one will simulate a shard request
    final SolrParams minPopSKG =
        params(
            "q",
            "cat_s:[* TO *]",
            "rows",
            "0",
            "fore",
            "num_i:[0 TO 1000]",
            "back",
            "cat_s:B",
            "json.facet",
            "{x: { type: terms, field: 'cat_s', sort: 'skg desc', "
                + "      facet: { skg: { type:func, func:'relatedness($fore,$back)', "
                + "                      min_popularity: 0.001 }"
                + "             } } }");

    // plain old request
    assertJQ(
        req(minPopSKG),
        "facets=={count:5, x:{ buckets:["
            + "   { val:'B', count:3, "
            + "     skg : { relatedness: -1.0, "
            // + "             foreground_count: 1, "
            // + "             foreground_size: 3, "
            // + "             background_count: 3, "
            // + "             background_size: 3, "
            + "             foreground_popularity: 0.33333,"
            + "             background_popularity: 1.0,"
            + "   } }, "
            + "   { val:'A', count:2, "
            + "     skg : { relatedness:'-Infinity', " // bg_pop is below min_pop (otherwise 1.0)
            // + "             foreground_count: 2, "
            // + "             foreground_size: 3, "
            // + "             background_count: 0, "
            // + "             background_size: 3, "
            + "             foreground_popularity: 0.66667,"
            + "             background_popularity: 0.0,"
            + "   } } ] } } ");

    // same request, but with whitebox params testing isShard
    // to verify the raw counts/sizes and that per-shard sorting doesn't pre-emptively sort "A" to
    // the bottom
    assertJQ(
        req(
            minPopSKG,
            // fake an initial shard request
            "distrib",
            "false",
            "isShard",
            "true",
            "_facet_",
            "{}",
            "shards.purpose",
            "" + FacetModule.PURPOSE_GET_JSON_FACETS),
        "facets=={count:5, x:{ buckets:["
            + "   { val:'A', count:2, "
            + "     skg : { "
            + "             foreground_count: 2, "
            + "             foreground_size: 3, "
            + "             background_count: 0, "
            + "             background_size: 3, "
            + "   } }, "
            + "   { val:'B', count:3, "
            + "     skg : { "
            + "             foreground_count: 1, "
            + "             foreground_size: 3, "
            + "             background_count: 3, "
            + "             background_size: 3, "
            + "   } } ] } }");
  }

  @Test
  public void testSKGSweepMultiAcc() throws Exception {
    Client client = Client.localClient();
    indexSimple(client);

    // simple single level facet w/skg & trivial non-sweeping stat using various sorts & (re)sorting
    for (String sort :
        Arrays.asList(
            "sort:'index asc'",
            "sort:'y desc'",
            "sort:'z desc'",
            "sort:'skg desc'",
            "prelim_sort:'count desc', sort:'index asc'",
            "prelim_sort:'count desc', sort:'y desc'",
            "prelim_sort:'count desc', sort:'z desc'",
            "prelim_sort:'count desc', sort:'skg desc'")) {
      // the relatedness score of each of our cat_s values is (conveniently) also alphabetical
      // order, (and the same order as 'sum(num_i) desc' & 'min(num_i) desc')
      //
      // So all of these re/sort options should produce identical output
      // - Testing "index" sort allows the randomized use of "stream" processor as default to be
      // tested.
      // - Testing (re)sorts on other stats sanity checks code paths where relatedness() is a
      // "deferred" Agg

      for (String sweep : Arrays.asList("true", "false")) {
        //  results should be the same even if we disable sweeping...
        assertJQ(
            req(
                "q",
                "cat_s:[* TO *]",
                "rows",
                "0",
                "fore",
                "where_s:NY",
                "back",
                "*:*",
                "json.facet",
                ""
                    + "{x: { type: terms, field: 'cat_s', "
                    + sort
                    + ", limit:-1, "
                    + "      facet: { skg: { type: 'func', func:'relatedness($fore,$back)', "
                    + "                       "
                    + RelatednessAgg.SWEEP_COLLECTION
                    + ": "
                    + sweep
                    + " },"
                    + "               y:'sum(num_i)', "
                    + "                z:'min(num_i)' } } }"),
            "facets=={count:5, x:{ buckets:["
                + "   { val:'A', count:2, y:5.0, z:2, "
                + "     skg : { relatedness: 0.00554, "
                + "             foreground_popularity: 0.16667,"
                + "             background_popularity: 0.33333, },"
                + "   }, "
                + "   { val:'B', count:3, y:-3.0, z:-5, "
                + "     skg : { relatedness: 0.0, " // perfectly average and uncorrelated
                + "             foreground_popularity: 0.16667,"
                + "             background_popularity: 0.5 },"
                + "   } ] } } ");
      }
    }
  }

  @Test
  public void testRepeatedNumerics() throws Exception {
    Client client = Client.localClient();
    // docValues of multi-valued points field can contain duplicate values... make sure they don't
    // mess up our counts.
    String field = "num_is";
    client.add(
        sdoc(
            "id",
            "1",
            "cat_s",
            "A",
            "where_s",
            "NY",
            "num_d",
            "4",
            "num_i",
            "2",
            "val_b",
            "true",
            "sparse_s",
            "one",
            field,
            "0",
            field,
            "0"),
        null);
    client.commit();

    client.testJQ(
        params(
            "q",
            "id:1",
            "field",
            field,
            "json.facet",
            "{"
                + "f1:{terms:${field}}"
                + ",f2:'hll(${field})'"
                + ",f3:{type:range, field:${field}, start:0, end:1, gap:1}"
                + "}"),
        "facets=={count:1, "
            + "f1:{buckets:[{val:0, count:1}]}"
            + ",f2:1"
            + ",f3:{buckets:[{val:0, count:1}]}"
            + "}");
  }

  public void testDomainJoinSelf() throws Exception {
    Client client = Client.localClient();
    indexSimple(client);

    // self join domain switch at the second level of faceting
    assertJQ(
        req(
            "q",
            "*:*",
            "rows",
            "0",
            "json.facet",
            ""
                + "{x: { type: terms, field: 'num_i', "
                + "      facet: { y: { domain: { join: { from: 'cat_s', to: 'cat_s' } }, "
                + "                    type: terms, field: 'where_s' "
                + "                  } } } }"),
        "facets=={count:6, x:{ buckets:["
            + "   { val:-5, count:2, "
            + "     y : { buckets:[{ val:'NJ', count:2 }, { val:'NY', count:1 } ] } }, "
            + "   { val:2, count:1, "
            + "     y : { buckets:[{ val:'NJ', count:1 }, { val:'NY', count:1 } ] } }, "
            + "   { val:3, count:1, "
            + "     y : { buckets:[{ val:'NJ', count:1 }, { val:'NY', count:1 } ] } }, "
            + "   { val:7, count:1, "
            + "     y : { buckets:[{ val:'NJ', count:2 }, { val:'NY', count:1 } ] } } ] } }");
  }

  public void testDomainGraph() throws Exception {
    Client client = Client.localClient();
    indexSimple(client);

    // should be the same as join self
    assertJQ(
        req(
            "q",
            "*:*",
            "rows",
            "0",
            "json.facet",
            ""
                + "{x: { type: terms, field: 'num_i', "
                + "      facet: { y: { domain: { graph: { from: 'cat_s', to: 'cat_s' } }, "
                + "                    type: terms, field: 'where_s' "
                + "                  } } } }"),
        "facets=={count:6, x:{ buckets:["
            + "   { val:-5, count:2, "
            + "     y : { buckets:[{ val:'NJ', count:2 }, { val:'NY', count:1 } ] } }, "
            + "   { val:2, count:1, "
            + "     y : { buckets:[{ val:'NJ', count:1 }, { val:'NY', count:1 } ] } }, "
            + "   { val:3, count:1, "
            + "     y : { buckets:[{ val:'NJ', count:1 }, { val:'NY', count:1 } ] } }, "
            + "   { val:7, count:1, "
            + "     y : { buckets:[{ val:'NJ', count:2 }, { val:'NY', count:1 } ] } } ] } }");

    // This time, test with a traversalFilter
    // should be the same as join self
    assertJQ(
        req(
            "q",
            "*:*",
            "rows",
            "0",
            "json.facet",
            ""
                + "{x: { type: terms, field: 'num_i', "
                + "      facet: { y: { domain: { graph: { from: 'cat_s', to: 'cat_s', traversalFilter: 'where_s:NY' } }, "
                + "                    type: terms, field: 'where_s' "
                + "                  } } } }"),
        "facets=={count:6, x:{ buckets:["
            + "   { val:-5, count:2, "
            + "     y : { buckets:[{ val:'NJ', count:1 }, { val:'NY', count:1 } ] } }, "
            + "   { val:2, count:1, "
            + "     y : { buckets:[{ val:'NY', count:1 } ] } }, "
            + "   { val:3, count:1, "
            + "     y : { buckets:[{ val:'NJ', count:1 }, { val:'NY', count:1 } ] } }, "
            + "   { val:7, count:1, "
            + "     y : { buckets:[{ val:'NJ', count:1  }, { val:'NY', count:1 } ] } } ] } }");
  }

  public void testNestedJoinDomain() throws Exception {
    Client client = Client.localClient();

    client.deleteByQuery("*:*", null);
    client.add(
        sdoc(
            "id", "1", "1_s", "A", "2_s", "A", "3_s", "C", "y_s", "B", "x_t", "x   z", "z_t",
            "  2 3"),
        null);
    client.add(
        sdoc(
            "id", "2", "1_s", "B", "2_s", "A", "3_s", "B", "y_s", "B", "x_t", "x y  ", "z_t",
            "1   3"),
        null);
    client.add(
        sdoc(
            "id", "3", "1_s", "C", "2_s", "A", "3_s", "#", "y_s", "A", "x_t", "  y z", "z_t",
            "1 2  "),
        null);
    client.add(
        sdoc(
            "id", "4", "1_s", "A", "2_s", "B", "3_s", "C", "y_s", "A", "x_t", "    z", "z_t",
            "    3"),
        null);
    client.add(
        sdoc(
            "id", "5", "1_s", "B", "2_s", "_", "3_s", "B", "y_s", "C", "x_t", "x    ", "z_t",
            "1   3"),
        null);
    client.add(
        sdoc(
            "id", "6", "1_s", "C", "2_s", "B", "3_s", "A", "y_s", "C", "x_t", "x y z", "z_t",
            "1    "),
        null);
    client.commit();

    assertJQ(
        req(
            "q",
            "x_t:x",
            "rows",
            "0", // NOTE q - only x=x in base set (1,2,5,6)
            "json.facet",
            ""
                + "{x: { type: terms, field: 'x_t', "
                + "      domain: { join: { from:'1_s', to:'2_s' } },"
                //                y1 & y2 are the same facet, with *similar* child facet z1/z2 ...
                + "      facet: { y1: { type: terms, field: 'y_s', "
                //                               z1 & z2 are same field, diff join...
                + "                     facet: { z1: { type: terms, field: 'z_t', "
                + "                                    domain: { join: { from:'2_s', to:'3_s' } } } } },"
                + "               y2: { type: terms, field: 'y_s', "
                //                               z1 & z2 are same field, diff join...
                + "                     facet: { z2: { type: terms, field: 'z_t', "
                + "                                    domain: { join: { from:'3_s', to:'1_s' } } } } } } } }"),
        "facets=={count:4, "
            + "x:{ buckets:[" // joined 1->2: doc5 drops out, counts: z=4, x=3, y=3
            + "   { val:z, count:4, " // x=z (docs 1,3,4,6) y terms: A=2, B=1, C=1
            + "     y1 : { buckets:[ " // z1 joins 2->3...
            + "             { val:A, count:2, " // A in docs(3,4), joins (A,B) -> docs(2,5,6)
            + "               z1: { buckets:[{ val:'1', count:3 }, { val:'3', count:2 }] } }, "
            + "             { val:B, count:1, " // B in doc1, joins A -> doc6
            + "               z1: { buckets:[{ val:'1', count:1 }] } }, "
            + "             { val:C, count:1, " // C in doc6, joins B -> docs(2,5)
            + "               z1: { buckets:[{ val:'1', count:2 }, { val:'3', count:2 }] } } "
            + "          ] }, "
            + "     y2 : { buckets:[ " // z2 joins 3->1...
            + "             { val:A, count:2, " // A in docs(3,4), joins C -> docs(3,6)
            + "               z2: { buckets:[{ val:'1', count:2 }, { val:'2', count:1 }] } }, "
            + "             { val:B, count:1, " // B in doc1, joins C -> docs(3,6)
            + "               z2: { buckets:[{ val:'1', count:2 }, { val:'2', count:1 }] } }, "
            + "             { val:C, count:1, " // C in doc6, joins A -> docs(1,4)
            + "               z2: { buckets:[{ val:'3', count:2 }, { val:'2', count:1 }] } } "
            + "          ] } }, "
            + "   { val:x, count:3, " // x=x (docs 1,2,!5,6) y terms: B=2, C=1
            + "     y1 : { buckets:[ " // z1 joins 2->3...
            + "             { val:B, count:2, " // B in docs(1,2), joins A -> doc6
            + "               z1: { buckets:[{ val:'1', count:1 }] } }, "
            + "             { val:C, count:1, " // C in doc6, joins B -> docs(2,5)
            + "               z1: { buckets:[{ val:'1', count:2 }, { val:'3', count:2 }] } } "
            + "          ] }, "
            + "     y2 : { buckets:[ " // z2 joins 3->1...
            + "             { val:B, count:2, " // B in docs(1,2), joins C,B -> docs(2,3,5,6)
            + "               z2: { buckets:[{ val:'1', count:4 }, { val:'3', count:2 }, { val:'2', count:1 }] } }, "
            + "             { val:C, count:1, " // C in doc6, joins A -> docs(1,4)
            + "               z2: { buckets:[{ val:'3', count:2 }, { val:'2', count:1 }] } } "
            + "          ] } }, "
            + "   { val:y, count:3, " // x=y (docs 2,3,6) y terms: A=1, B=1, C=1
            + "     y1 : { buckets:[ " // z1 joins 2->3...
            + "             { val:A, count:1, " // A in doc3, joins A -> doc6
            + "               z1: { buckets:[{ val:'1', count:1 }] } }, "
            + "             { val:B, count:1, " // B in doc2, joins A -> doc6
            + "               z1: { buckets:[{ val:'1', count:1 }] } }, "
            + "             { val:C, count:1, " // C in doc6, joins B -> docs(2,5)
            + "               z1: { buckets:[{ val:'1', count:2 }, { val:'3', count:2 }] } } "
            + "          ] }, "
            + "     y2 : { buckets:[ " // z2 joins 3->1...
            + "             { val:A, count:1, " // A in doc3, joins # -> empty set
            + "               z2: { buckets:[ ] } }, "
            + "             { val:B, count:1, " // B in doc2, joins B -> docs(2,5)
            + "               z2: { buckets:[{ val:'1', count:2 }, { val:'3', count:2 }] } }, "
            + "             { val:C, count:1, " // C in doc6, joins A -> docs(1,4)
            + "               z2: { buckets:[{ val:'3', count:2 }, { val:'2', count:1 }] } } "
            + "          ]}  }"
            + "   ]}}");
  }

  @Test
  public void testMethodStream() throws Exception {
    Client client = Client.localClient();
    indexSimple(client);

    assertJQ(
        req("q", "*:*", "rows", "0", "json.facet", "{x:'sum(num_is)'}"),
        "facets=={count:6 , x:,10.0}");
    assertJQ(
        req("q", "*:*", "rows", "0", "json.facet", "{x:'min(num_is)'}"),
        "facets=={count:6 , x:,-9}");

    // test multiple json.facet commands
    assertJQ(
        req(
            "q",
            "*:*",
            "rows",
            "0",
            "json.facet",
            "{x:'sum(num_d)'}",
            "json.facet",
            "{y:'min(num_d)'}",
            "json.facet",
            "{z:'min(num_is)'}"),
        "facets=={count:6 , x:3.0, y:-9.0, z:-9 }");

    // test streaming
    assertJQ(
        req(
            "q",
            "*:*",
            "rows",
            "0",
            "json.facet",
            "{   cat:{terms:{field:'cat_s', method:stream }}"
                + // won't stream; need sort:index asc
                ", cat2:{terms:{field:'cat_s', method:stream, sort:'index asc' }}"
                + ", cat3:{terms:{field:'cat_s', method:stream, sort:'index asc', mincount:3 }}"
                + // mincount
                ", cat4:{terms:{field:'cat_s', method:stream, sort:'index asc', prefix:B }}"
                + // prefix
                ", cat5:{terms:{field:'cat_s', method:stream, sort:'index asc', offset:1 }}"
                + // offset
                ", cat6:{terms:{field:'cat_s', method:stream, sort:'index asc', missing:true }}"
                + // missing
                ", cat7:{terms:{field:'cat_s', method:stream, sort:'index asc', numBuckets:true }}"
                + // numBuckets
                ", cat8:{terms:{field:'cat_s', method:stream, sort:'index asc', allBuckets:true }}"
                + // allBuckets
                " }"),
        "facets=={count:6 "
            + ", cat :{buckets:[{val:B, count:3},{val:A, count:2}]}"
            + ", cat2:{buckets:[{val:A, count:2},{val:B, count:3}]}"
            + ", cat3:{buckets:[{val:B, count:3}]}"
            + ", cat4:{buckets:[{val:B, count:3}]}"
            + ", cat5:{buckets:[{val:B, count:3}]}"
            + ", cat6:{missing:{count:1}, buckets:[{val:A, count:2},{val:B, count:3}]}"
            + ", cat7:{numBuckets:2, buckets:[{val:A, count:2},{val:B, count:3}]}"
            + ", cat8:{allBuckets:{count:5}, buckets:[{val:A, count:2},{val:B, count:3}]}"
            + " }");

    // test nested streaming under non-streaming
    assertJQ(
        req(
            "q",
            "*:*",
            "rows",
            "0",
            "json.facet",
            "{   cat:{terms:{field:'cat_s', sort:'index asc', facet:{where:{terms:{field:where_s,method:stream,sort:'index asc'}}}   }}}"),
        "facets=={count:6 "
            + ", cat :{buckets:[{val:A, count:2, where:{buckets:[{val:NJ,count:1},{val:NY,count:1}]}   },{val:B, count:3, where:{buckets:[{val:NJ,count:2},{val:NY,count:1}]}    }]}"
            + "}");

    // test nested streaming under streaming
    assertJQ(
        req(
            "q",
            "*:*",
            "rows",
            "0",
            "json.facet",
            "{   cat:{terms:{field:'cat_s', method:stream,sort:'index asc', facet:{where:{terms:{field:where_s,method:stream,sort:'index asc'}}}   }}}"),
        "facets=={count:6 "
            + ", cat :{buckets:[{val:A, count:2, where:{buckets:[{val:NJ,count:1},{val:NY,count:1}]}   },{val:B, count:3, where:{buckets:[{val:NJ,count:2},{val:NY,count:1}]}    }]}"
            + "}");

    // test nested streaming with stats under streaming
    assertJQ(
        req(
            "q",
            "*:*",
            "rows",
            "0",
            "json.facet",
            "{   cat:{terms:{field:'cat_s', method:stream,sort:'index asc', facet:{  where:{terms:{field:where_s,method:stream,sort:'index asc',sort:'index asc', facet:{x:'max(num_d)', y:'sum(num_is)'}     }}}   }}}"),
        "facets=={count:6 "
            + ", cat :{buckets:[{val:A, count:2, where:{buckets:[{val:NJ,count:1,x:2.0,y:5.0},{val:NY,count:1,x:4.0,y:6.0}]}   },"
            + "{val:B, count:3, where:{buckets:[{val:NJ,count:2,x:11.0,y:4.0},{val:NY,count:1,x:-5.0,y:-5.0}]}    }]}"
            + "}");

    // test nested streaming with stats under streaming with stats
    assertJQ(
        req(
            "q",
            "*:*",
            "rows",
            "0",
            "facet",
            "true",
            "json.facet",
            "{   cat:{terms:{field:'cat_s', method:stream,sort:'index asc', facet:{ y:'min(num_d)',  where:{terms:{field:where_s,method:stream,sort:'index asc', facet:{x:'max(num_d)'}     }}}   }}}"),
        "facets=={count:6 "
            + ", cat :{buckets:[{val:A, count:2, y:2.0, where:{buckets:[{val:NJ,count:1,x:2.0},{val:NY,count:1,x:4.0}]}   },{val:B, count:3, y:-9.0, where:{buckets:[{val:NJ,count:2,x:11.0},{val:NY,count:1,x:-5.0}]}    }]}"
            + "}");

    assertJQ(req("q", "*:*", "fq", "cat_s:A"), "response/numFound==2");
  }

  Map<String, String[]> suffixMap = new HashMap<>();

  {
    suffixMap.put("_s", new String[] {"_s", "_ss", "_sd", "_sds"});
    suffixMap.put("_ss", new String[] {"_ss", "_sds"});
    suffixMap.put("_l", new String[] {"_l", "_ls", "_ld", "_lds"});
    suffixMap.put("_ls", new String[] {"_ls", "_lds"});
    suffixMap.put("_i", new String[] {"_i", "_is", "_id", "_ids", "_l", "_ls", "_ld", "_lds"});
    suffixMap.put("_is", new String[] {"_is", "_ids", "_ls", "_lds"});
    suffixMap.put("_d", new String[] {"_d", "_ds", "_dd", "_dds"});
    suffixMap.put("_ds", new String[] {"_ds", "_dds"});
    suffixMap.put("_f", new String[] {"_f", "_fs", "_fd", "_fds", "_d", "_ds", "_dd", "_dds"});
    suffixMap.put("_fs", new String[] {"_fs", "_fds", "_ds", "_dds"});
    suffixMap.put("_dt", new String[] {"_dt", "_dts", "_dtd", "_dtds"});
    suffixMap.put("_dts", new String[] {"_dts", "_dtds"});
    suffixMap.put("_b", new String[] {"_b"});
  }

  List<String> getAlternatives(String field) {
    int idx = field.lastIndexOf('_');
    if (idx <= 0 || idx >= field.length()) return Collections.singletonList(field);
    String suffix = field.substring(idx);
    String[] alternativeSuffixes = suffixMap.get(suffix);
    if (alternativeSuffixes == null) return Collections.singletonList(field);
    String base = field.substring(0, idx);
    List<String> out = new ArrayList<>(alternativeSuffixes.length);
    for (String altS : alternativeSuffixes) {
      out.add(base + altS);
    }
    Collections.shuffle(out, random());
    return out;
  }

  @Test
  public void testStats() throws Exception {
    doStats(Client.localClient, params("debugQuery", Boolean.toString(random().nextBoolean())));
  }

  @Test
  public void testStatsDistrib() throws Exception {
    initServers();
    Client client = servers.getClient(random().nextInt());
    client
        .queryDefaults()
        .set("shards", servers.getShards())
        .set("debugQuery", Boolean.toString(random().nextBoolean()));
    doStats(client, params());
  }

  public void doStats(Client client, ModifiableSolrParams p) throws Exception {
    Map<String, List<String>> fieldLists = new HashMap<>();
    fieldLists.put("noexist", getAlternatives("noexist_s"));
    fieldLists.put("cat_s", getAlternatives("cat_s"));
    fieldLists.put("where_s", getAlternatives("where_s"));
    // num_d name is historical, which is why we map it to num_f alternatives so
    fieldLists.put("num_d", getAlternatives("num_f"));
    // we can include floats as well
    fieldLists.put("num_i", getAlternatives("num_i"));
    fieldLists.put("super_s", getAlternatives("super_s"));
    fieldLists.put("val_b", getAlternatives("val_b"));
    fieldLists.put("date", getAlternatives("date_dt"));
    fieldLists.put("sparse_s", getAlternatives("sparse_s"));
    fieldLists.put("multi_ss", getAlternatives("multi_ss"));

    int maxAlt = 0;
    for (List<String> fieldList : fieldLists.values()) {
      maxAlt = Math.max(fieldList.size(), maxAlt);
    }

    // take the field with the maximum number of alternative types and loop through our variants
    // that many times
    for (int i = 0; i < maxAlt; i++) {
      ModifiableSolrParams args = params(p);
      for (String field : fieldLists.keySet()) {
        List<String> alts = fieldLists.get(field);
        String alt = alts.get(i % alts.size());
        args.add(field, alt);
      }

      args.set("rows", "0");
      // doStatsTemplated(client, args);
    }

    // single valued strings
    doStatsTemplated(
        client,
        params(
            p,
            "rows",
            "0",
            "noexist",
            "noexist_s",
            "cat_s",
            "cat_s",
            "where_s",
            "where_s",
            "num_d",
            "num_d",
            "num_i",
            "num_i",
            "num_l",
            "long_l",
            "super_s",
            "super_s",
            "val_b",
            "val_b",
            "date",
            "date_dt",
            "sparse_s",
            "sparse_s",
            "multi_ss",
            "multi_ss"));

    // multi-valued strings, long/float substitute for int/double
    doStatsTemplated(
        client,
        params(
            p,
            "facet",
            "true",
            "rows",
            "0",
            "noexist",
            "noexist_ss",
            "cat_s",
            "cat_ss",
            "where_s",
            "where_ss",
            "num_d",
            "num_f",
            "num_i",
            "num_l",
            "num_l",
            "long_l",
            "num_is",
            "num_ls",
            "num_fs",
            "num_ds",
            "super_s",
            "super_ss",
            "val_b",
            "val_b",
            "date",
            "date_dt",
            "sparse_s",
            "sparse_ss",
            "multi_ss",
            "multi_ss"));

    // multi-valued strings, method=dv for terms facets
    doStatsTemplated(
        client,
        params(
            p,
            "terms_method",
            "method:dv,",
            "rows",
            "0",
            "noexist",
            "noexist_ss",
            "cat_s",
            "cat_ss",
            "where_s",
            "where_ss",
            "num_d",
            "num_f",
            "num_i",
            "num_l",
            "num_l",
            "long_l",
            "super_s",
            "super_ss",
            "val_b",
            "val_b",
            "date",
            "date_dt",
            "sparse_s",
            "sparse_ss",
            "multi_ss",
            "multi_ss"));

    // single valued docvalues for strings, and single valued numeric doc values for numeric fields
    doStatsTemplated(
        client,
        params(
            p,
            "rows",
            "0",
            "noexist",
            "noexist_sd",
            "cat_s",
            "cat_sd",
            "where_s",
            "where_sd",
            "num_d",
            "num_dd",
            "num_i",
            "num_id",
            "num_is",
            "num_lds",
            "num_l",
            "long_ld",
            "num_fs",
            "num_dds",
            "super_s",
            "super_sd",
            "val_b",
            "val_b",
            "date",
            "date_dtd",
            "sparse_s",
            "sparse_sd",
            "multi_ss",
            "multi_sds"));

    // multi-valued docvalues
    FacetFieldProcessorByArrayDV.unwrap_singleValued_multiDv =
        false; // better multi-valued coverage
    doStatsTemplated(
        client,
        params(
            p,
            "rows",
            "0",
            "noexist",
            "noexist_sds",
            "cat_s",
            "cat_sds",
            "where_s",
            "where_sds",
            "num_d",
            "num_d",
            "num_i",
            "num_i",
            "num_is",
            "num_ids",
            "num_l",
            "long_ld",
            "num_fs",
            "num_fds",
            "super_s",
            "super_sds",
            "val_b",
            "val_b",
            "date",
            "date_dtds",
            "sparse_s",
            "sparse_sds",
            "multi_ss",
            "multi_sds"));

    // multi-valued docvalues
    FacetFieldProcessorByArrayDV.unwrap_singleValued_multiDv = true;
    doStatsTemplated(
        client,
        params(
            p,
            "rows",
            "0",
            "noexist",
            "noexist_sds",
            "cat_s",
            "cat_sds",
            "where_s",
            "where_sds",
            "num_d",
            "num_d",
            "num_i",
            "num_i",
            "num_is",
            "num_ids",
            "num_l",
            "long_ld",
            "num_fs",
            "num_fds",
            "super_s",
            "super_sds",
            "val_b",
            "val_b",
            "date",
            "date_dtds",
            "sparse_s",
            "sparse_sds",
            "multi_ss",
            "multi_sds"));
  }

  public static void doStatsTemplated(Client client, ModifiableSolrParams p) throws Exception {
    p.set("Z_num_i", "Z_" + p.get("num_i"));
    p.set("Z_num_l", "Z_" + p.get("num_l"));
    p.set("sparse_num_d", "sparse_" + p.get("num_d"));
    if (p.get("num_is") == null) p.add("num_is", "num_is");
    if (p.get("num_fs") == null) p.add("num_fs", "num_fs");

    String terms = p.get("terms");
    if (terms == null) terms = "";
    int limit = 0;
    switch (random().nextInt(4)) {
      case 0:
        limit = -1;
        break;
      case 1:
        limit = 1000000;
        break;
      case 2: // fallthrough
      case 3: // fallthrough
    }
    if (limit != 0) {
      terms = terms + "limit:" + limit + ",";
    }
    String terms_method = p.get("terms_method");
    if (terms_method != null) {
      terms = terms + terms_method;
    }
    String refine_method = p.get("refine_method");
    if (refine_method == null && random().nextBoolean()) {
      refine_method = "refine:true,";
    }
    if (refine_method != null) terms = terms + refine_method;

    p.set("terms", terms);
    // "${terms}" should be put at the beginning of generic terms facets.
    // It may specify "method=..." or "limit:-1", so should not be used if the facet explicitly
    // specifies.

    MacroExpander m = new MacroExpander(p.getMap());

    String cat_s = m.expand("${cat_s}");
    String where_s = m.expand("${where_s}");
    String num_d = m.expand("${num_d}");
    String num_i = m.expand("${num_i}");
    String num_is = m.expand("${num_is}");
    String num_fs = m.expand("${num_fs}");
    String Z_num_i = m.expand("${Z_num_i}");
    String Z_num_l = m.expand("${Z_num_l}");
    String val_b = m.expand("${val_b}");
    String date = m.expand("${date}");
    String super_s = m.expand("${super_s}");
    String sparse_s = m.expand("${sparse_s}");
    String multi_ss = m.expand("${multi_ss}");
    String sparse_num_d = m.expand("${sparse_num_d}");

    client.deleteByQuery("*:*", null);

    /* This code was not needed yet, but may be needed if we want to force empty shard results more often.
    // create a new indexing client that doesn't use one shard to better test for empty or non-existent results
    if (!client.local()) {
      List<SolrClient> shards = client.getClientProvider().all();
      iclient = new Client(shards.subList(0, shards.size()-1), client.getClientProvider().getSeed());
    }
    */

    SolrInputDocument doc =
        sdoc(
            "id",
            "1",
            cat_s,
            "A",
            where_s,
            "NY",
            num_d,
            "4",
            sparse_num_d,
            "6",
            num_i,
            "2",
            num_is,
            "2",
            num_is,
            "-5",
            num_fs,
            "2",
            num_fs,
            "-5",
            super_s,
            "zodiac",
            date,
            "2001-01-01T01:01:01Z",
            val_b,
            "true",
            sparse_s,
            "one");
    client.add(doc, null);
    client.add(doc, null);
    client.add(doc, null); // a couple of deleted docs
    client.add(
        sdoc(
            "id",
            "2",
            cat_s,
            "B",
            where_s,
            "NJ",
            num_d,
            "-9",
            num_i,
            "-5",
            num_is,
            "3",
            num_is,
            "-1",
            num_fs,
            "3",
            num_fs,
            "-1.5",
            super_s,
            "superman",
            date,
            "2002-02-02T02:02:02Z",
            val_b,
            "false",
            multi_ss,
            "a",
            multi_ss,
            "b",
            Z_num_i,
            "0",
            Z_num_l,
            "0"),
        null);
    client.add(sdoc("id", "3"), null);
    client.commit();
    client.add(
        sdoc(
            "id",
            "4",
            cat_s,
            "A",
            where_s,
            "NJ",
            num_d,
            "2",
            sparse_num_d,
            "-4",
            num_i,
            "3",
            num_is,
            "0",
            num_is,
            "3",
            num_fs,
            "0",
            num_fs,
            "3",
            super_s,
            "spiderman",
            date,
            "2003-03-03T03:03:03Z",
            multi_ss,
            "b",
            Z_num_i,
            "" + Integer.MIN_VALUE,
            Z_num_l,
            Long.MIN_VALUE),
        null);
    client.add(
        sdoc(
            "id",
            "5",
            cat_s,
            "B",
            where_s,
            "NJ",
            num_d,
            "11",
            num_i,
            "7",
            num_is,
            "0",
            num_fs,
            "0",
            super_s,
            "batman",
            date,
            "2001-02-03T01:02:03Z",
            sparse_s,
            "two",
            multi_ss,
            "a"),
        null);
    client.commit();
    client.add(
        sdoc(
            "id",
            "6",
            cat_s,
            "B",
            where_s,
            "NY",
            num_d,
            "-5",
            num_i,
            "-5",
            num_is,
            "-1",
            num_fs,
            "-1.5",
            super_s,
            "hulk",
            date,
            "2002-03-01T03:02:01Z",
            multi_ss,
            "b",
            multi_ss,
            "a",
            Z_num_i,
            "" + Integer.MAX_VALUE,
            Z_num_l,
            Long.MAX_VALUE),
        null);
    client.commit();
    client.commit();

    // test for presence of debugging info
    ModifiableSolrParams debugP = params(p);
    debugP.set("debugQuery", "true");
    client.testJQ(
        params(
            debugP,
            "q",
            "*:*",
            "json.facet",
            "{catA:{query:{q:'${cat_s}:A'}},  catA2:{query:{query:'${cat_s}:A'}},  catA3:{query:'${cat_s}:A'}    }"),
        "facets=={ 'count':6, 'catA':{ 'count':2}, 'catA2':{ 'count':2}, 'catA3':{ 'count':2}}",
        "debug/facet-trace==" // just test for presence, not exact structure / values
        );

    // straight query facets
    client.testJQ(
        params(
            p,
            "q",
            "*:*",
            "json.facet",
            "{catA:{query:{q:'${cat_s}:A'}},  catA2:{query:{query:'${cat_s}:A'}},  catA3:{query:'${cat_s}:A'}    }"),
        "facets=={ 'count':6, 'catA':{ 'count':2}, 'catA2':{ 'count':2}, 'catA3':{ 'count':2}}");

    // nested query facets
    client.testJQ(
        params(
            p,
            "q",
            "*:*",
            "json.facet",
            "{ catB:{type:query, q:'${cat_s}:B', facet:{nj:{query:'${where_s}:NJ'}, ny:{query:'${where_s}:NY'}} }}"),
        "facets=={ 'count':6, 'catB':{'count':3, 'nj':{'count':2}, 'ny':{'count':1}}}");

    // nested query facets on subset
    client.testJQ(
        params(
            p,
            "q",
            "id:(2 3)",
            "json.facet",
            "{ catB:{query:{q:'${cat_s}:B', facet:{nj:{query:'${where_s}:NJ'}, ny:{query:'${where_s}:NY'}} }}}"),
        "facets=={ 'count':2, 'catB':{'count':1, 'nj':{'count':1}, 'ny':{'count':0}}}");

    // nested query facets with stats
    client.testJQ(
        params(
            p,
            "q",
            "*:*",
            "json.facet",
            "{ catB:{query:{q:'${cat_s}:B', facet:{nj:{query:{q:'${where_s}:NJ'}}, ny:{query:'${where_s}:NY'}} }}}"),
        "facets=={ 'count':6, 'catB':{'count':3, 'nj':{'count':2}, 'ny':{'count':1}}}");

    // field/terms facet
    client.testJQ(
        params(
            p,
            "q",
            "*:*",
            "json.facet",
            "{c1:{field:'${cat_s}'}, c2:{field:{field:'${cat_s}'}}, c3:{${terms} type:terms, field:'${cat_s}'}  }"),
        "facets=={ 'count':6, "
            + "'c1':{ 'buckets':[{ 'val':'B', 'count':3}, { 'val':'A', 'count':2}]}, "
            + "'c2':{ 'buckets':[{ 'val':'B', 'count':3}, { 'val':'A', 'count':2}]}, "
            + "'c3':{ 'buckets':[{ 'val':'B', 'count':3}, { 'val':'A', 'count':2}]}} ");

    // test mincount
    client.testJQ(
        params(p, "q", "*:*", "json.facet", "{f1:{terms:{${terms} field:'${cat_s}', mincount:3}}}"),
        "facets=={ 'count':6, " + "'f1':{  'buckets':[{ 'val':'B', 'count':3}]} } ");

    // test default mincount of 1
    client.testJQ(
        params(p, "q", "id:1", "json.facet", "{f1:{terms:'${cat_s}'}}"),
        "facets=={ 'count':1, " + "'f1':{  'buckets':[{ 'val':'A', 'count':1}]} } ");

    // test  mincount of 0 - need processEmpty for distrib to match up
    client.testJQ(
        params(
            p,
            "q",
            "id:1",
            "json.facet",
            "{processEmpty:true, f1:{terms:{${terms} field:'${cat_s}', mincount:0}}}"),
        "facets=={ 'count':1, "
            + "'f1':{  'buckets':[{ 'val':'A', 'count':1}, { 'val':'B', 'count':0}]} } ");

    // test  mincount of 0 with stats, need processEmpty for distrib to match up
    client.testJQ(
        params(
            p,
            "q",
            "id:1",
            "json.facet",
            "{processEmpty:true, f1:{terms:{${terms} field:'${cat_s}', mincount:0, allBuckets:true, facet:{n1:'sum(${num_d})'}  }}}"),
        "facets=={ 'count':1, "
            + "'f1':{ allBuckets:{ 'count':1, n1:4.0}, 'buckets':[{ 'val':'A', 'count':1, n1:4.0}, { 'val':'B', 'count':0 /*, n1:0.0 */ }]} } ");

    // test sorting by other stats
    client.testJQ(
        params(
            p,
            "q",
            "*:*",
            "json.facet",
            "{f1:{terms:{${terms} field:'${cat_s}', sort:'n1 desc', facet:{n1:'sum(${num_d})'}  }}"
                + " , f2:{terms:{${terms} field:'${cat_s}', sort:'n1 asc', facet:{n1:'sum(${num_d})'}  }} }"),
        "facets=={ 'count':6, "
            + "  f1:{  'buckets':[{ val:'A', count:2, n1:6.0 }, { val:'B', count:3, n1:-3.0}]}"
            + ", f2:{  'buckets':[{ val:'B', count:3, n1:-3.0}, { val:'A', count:2, n1:6.0 }]} }");

    // test trivial re-sorting by stats
    // (there are other more in depth tests of this in doTestPrelimSorting, but this lets us check
    // small responses with multiple templated params of diff real types)
    client.testJQ(
        params(
            p,
            "q",
            "*:*",
            "json.facet", // num_d
            "{f1:{terms:{${terms} field:'${cat_s}', "
                + "     prelim_sort:'count desc', sort:'n1 desc', facet:{n1:'sum(${num_d})'}  }},"
                + " f2:{terms:{${terms} field:'${cat_s}', "
                + "     prelim_sort:'count asc', sort:'n1 asc', facet:{n1:'sum(${num_d})'}  }} }"),
        "facets=={ 'count':6 "
            + ", f1:{  'buckets':[{ val:'A', count:2, n1:6.0 }, { val:'B', count:3, n1:-3.0}]}"
            + ", f2:{  'buckets':[{ val:'B', count:3, n1:-3.0}, { val:'A', count:2, n1:6.0 }]} }");
    client.testJQ(
        params(
            p,
            "q",
            "*:*",
            "json.facet", // num_i
            "{f1:{terms:{${terms} field:'${cat_s}', "
                + "     prelim_sort:'count desc', sort:'n1 desc', facet:{n1:'sum(${num_i})'}  }},"
                + " f2:{terms:{${terms} field:'${cat_s}', "
                + "     prelim_sort:'count asc', sort:'n1 asc', facet:{n1:'sum(${num_i})'}  }} }"),
        "facets=={ 'count':6 "
            + ", f1:{  'buckets':[{ val:'A', count:2, n1:5.0 }, { val:'B', count:3, n1:-3.0}]}"
            + ", f2:{  'buckets':[{ val:'B', count:3, n1:-3.0}, { val:'A', count:2, n1:5.0 }]} }");

    // test sorting by other stats and more than one facet
    client.testJQ(
        params(
            p,
            "q",
            "*:*",
            "json.facet",
            "{f1:{terms:{${terms} field:'${cat_s}', sort:'n1 desc', facet:{n1:'sum(${num_d})', n2:'avg(${num_d})'}  }}"
                + " , f2:{terms:{${terms} field:'${cat_s}', sort:'n1 asc' , facet:{n1:'sum(${num_d})', n2:'avg(${num_d})'}  }} }"),
        "facets=={ 'count':6, "
            + "  f1:{  'buckets':[{ val:'A', count:2, n1:6.0 , n2:3.0 }, { val:'B', count:3, n1:-3.0, n2:-1.0}]}"
            + ", f2:{  'buckets':[{ val:'B', count:3, n1:-3.0, n2:-1.0}, { val:'A', count:2, n1:6.0 , n2:3.0 }]} }");

    // test sorting by other stats
    client.testJQ(
        params(
            p,
            "q",
            "*:*",
            "json.facet",
            "{f1:{${terms} type:terms, field:'${cat_s}', sort:'x desc', facet:{x:'min(${num_d})'}  }"
                + " , f2:{${terms} type:terms, field:'${cat_s}', sort:'x desc', facet:{x:'max(${num_d})'}  } "
                + " , f3:{${terms} type:terms, field:'${cat_s}', sort:'x desc', facet:{x:'unique(${where_s})'}  } "
                + " , f4:{${terms} type:terms, field:'${cat_s}', sort:'x desc', facet:{x:'hll(${where_s})'}  } "
                + " , f5:{${terms} type:terms, field:'${cat_s}', sort:'x desc', facet:{x:'variance(${num_d})'}  } "
                + " , f6:{type:terms, field:${num_d}, limit:1, sort:'x desc', facet:{x:'hll(${num_i})'}  } "
                + // facet on a field that will cause hashing and exercise hll.resize on numeric
                // field
                " , f7:{type:terms, field:${cat_s}, limit:2, sort:'x desc', facet:{x:'missing(${sparse_num_d})'}  } "
                + " , f8:{type:terms, field:${cat_s}, limit:2, sort:'x desc', facet:{x:'countvals(${sparse_num_d})'}  } "
                + "}"),
        "facets=={ 'count':6, "
            + "  f1:{  'buckets':[{ val:'A', count:2, x:2.0 },  { val:'B', count:3, x:-9.0}]}"
            + ", f2:{  'buckets':[{ val:'B', count:3, x:11.0 }, { val:'A', count:2, x:4.0 }]} "
            + ", f3:{  'buckets':[{ val:'A', count:2, x:2 },    { val:'B', count:3, x:2 }]} "
            + ", f4:{  'buckets':[{ val:'A', count:2, x:2 },    { val:'B', count:3, x:2 }]} "
            + ", f5:{  'buckets':[{ val:'B', count:3, x:112.0 },    { val:'A', count:2, x:2.0 }]} "
            + ", f6:{  buckets:[{ val:-9.0, count:1, x:1 }]} "
            + ", f7:{  buckets:[{ val:B, count:3, x:3 },{ val:A, count:2, x:0 }]} "
            + ", f8:{  buckets:[{ val:A, count:2, x:2 },{ val:B, count:3, x:0 }]} "
            + "}");

    // test for stdDev and variance of size 1 and 0
    client.testJQ(
        params(p, "q", "id:1", "json.facet", "{n1:'stddev(${num_d})', n2: 'variance(${num_d})'}"),
        "facets=={ 'count':1, " + "  n1:0.0, n2:0.0 }");
    client.testJQ(
        params(p, "q", "id:3", "json.facet", "{n1:'stddev(${num_d})', n2: 'variance(${num_d})'}"),
        "facets=={ 'count':1, " + "  n1:0.0, n2:0.0 }");

    // test sorting by stat with function
    client.testJQ(
        params(
            p,
            "q",
            "*:*",
            "json.facet",
            "{f1:{terms:{${terms} field:'${cat_s}', sort:'n1 desc', facet:{n1:'avg(add(${num_d},${num_d}))'}  }}"
                + " , f2:{terms:{${terms} field:'${cat_s}', sort:'n1 asc', facet:{n1:'avg(add(${num_d},${num_d}))'}  }} }"),
        "facets=={ 'count':6, "
            + "  f1:{  'buckets':[{ val:'A', count:2, n1:6.0 }, { val:'B', count:3, n1:-2.0}]}"
            + ", f2:{  'buckets':[{ val:'B', count:3, n1:-2.0}, { val:'A', count:2, n1:6.0 }]} }");

    // test sorting by missing stat with function
    client.testJQ(
        params(
            p,
            "q",
            "*:*",
            "json.facet",
            "{f1:{terms:{${terms} field:'${cat_s}', sort:'n1 desc', facet:{n1:'missing(field(${sparse_num_d}))'}  }}"
                + " , f2:{terms:{${terms} field:'${cat_s}', sort:'n1 asc', facet:{n1:'missing(field(${sparse_num_d}))'}  }} }"),
        "facets=={ 'count':6, "
            + "  f1:{  'buckets':[{ val:'B', count:3, n1:3 }, { val:'A', count:2, n1:0}]}"
            + ", f2:{  'buckets':[{ val:'A', count:2, n1:0}, { val:'B', count:3, n1:3 }]} }");

    // test sorting by missing stat with domain query
    client.testJQ(
        params(
            p,
            "q",
            "-id:*",
            "json.facet",
            "{f1:{terms:{${terms} field:'${cat_s}', domain:{query:'*:*'},  sort:'n1 desc', facet:{n1:'missing(field(${sparse_num_d}))'}  }}"
                + " , f2:{terms:{${terms} field:'${cat_s}', domain:{query:'*:*'}, sort:'n1 asc', facet:{n1:'missing(field(${sparse_num_d}))'}  }} }"),
        "facets=={ 'count':0, "
            + "  f1:{  'buckets':[{ val:'B', count:3, n1:3 }, { val:'A', count:2, n1:0}]}"
            + ", f2:{  'buckets':[{ val:'A', count:2, n1:0}, { val:'B', count:3, n1:3 }]} }");

    // test with sub-facet aggregation with stat on field
    client.testJQ(
        params(
            p,
            "q",
            "*:*",
            "json.facet",
            " {f1:{terms:{${terms}, field:'${cat_s}', "
                + "facet:{f2:{terms:{${terms}, field:${where_s}, sort:'index asc', "
                + "facet:{n1:'missing(${sparse_num_d})'}}}}}}}"),
        "facets=={ 'count':6, "
            + "  f1:{  'buckets':[{ val:'B', count:3, f2:{'buckets':[{val:'NJ', count:2, n1:2},{val:'NY', count:1, n1:1}]} },"
            + " { val:'A', count:2, f2:{'buckets':[{val:'NJ', count:1, n1:0},{val:'NY', count:1, n1:0}]}}]}"
            + "}");

    // test with sub-facet aggregation with stat on func
    client.testJQ(
        params(
            p,
            "q",
            "*:*",
            "json.facet",
            " {f1:{terms:{${terms}, field:'${cat_s}', "
                + "facet:{f2:{terms:{${terms}, field:${where_s}, sort:'index asc', "
                + "facet:{n1:'missing(field(${sparse_num_d}))'}}}}}}}"),
        "facets=={ 'count':6, "
            + "  f1:{  'buckets':[{ val:'B', count:3, f2:{'buckets':[{val:'NJ', count:2, n1:2},{val:'NY', count:1, n1:1}]} },"
            + " { val:'A', count:2, f2:{'buckets':[{val:'NJ', count:1, n1:0},{val:'NY', count:1, n1:0}]}}]}"
            + "}");

    // test sorting by countvals stat with function
    client.testJQ(
        params(
            p,
            "q",
            "*:*",
            "json.facet",
            "{f1:{terms:{${terms} field:'${cat_s}', sort:'n1 asc', facet:{n1:'countvals(field(${sparse_num_d}))'}  }}"
                + " , f2:{terms:{${terms} field:'${cat_s}', sort:'n1 desc', facet:{n1:'countvals(field(${sparse_num_d}))'}  }} }"),
        "facets=={ 'count':6, "
            + "  f1:{  'buckets':[{ val:'B', count:3, n1:0 }, { val:'A', count:2, n1:2}]}"
            + ", f2:{  'buckets':[{ val:'A', count:2, n1:2}, { val:'B', count:3, n1:0 }]} }");

    // test sorting by countvals stat with domain query
    client.testJQ(
        params(
            p,
            "q",
            "-id:*",
            "json.facet",
            "{f1:{terms:{${terms} field:'${cat_s}', domain:{query:'*:*'},  sort:'n1 asc', facet:{n1:'countvals(field(${sparse_num_d}))'}  }}"
                + " , f2:{terms:{${terms} field:'${cat_s}', domain:{query:'*:*'}, sort:'n1 desc', facet:{n1:'countvals(field(${sparse_num_d}))'}  }} }"),
        "facets=={ 'count':0, "
            + "  f1:{  'buckets':[{ val:'B', count:3, n1:0 }, { val:'A', count:2, n1:2}]}"
            + ", f2:{  'buckets':[{ val:'A', count:2, n1:2}, { val:'B', count:3, n1:0 }]} }");

    // test with sub-facet aggregation with stat on field
    client.testJQ(
        params(
            p,
            "q",
            "*:*",
            "json.facet",
            " {f1:{terms:{${terms}, field:'${cat_s}', "
                + "facet:{f2:{terms:{${terms}, field:${where_s}, sort:'index asc', "
                + "facet:{n1:'countvals(${sparse_num_d})'}}}}}}}"),
        "facets=={ 'count':6, "
            + "  f1:{  'buckets':[{ val:'B', count:3, f2:{'buckets':[{val:'NJ', count:2, n1:0},{val:'NY', count:1, n1:0}]} },"
            + " { val:'A', count:2, f2:{'buckets':[{val:'NJ', count:1, n1:1},{val:'NY', count:1, n1:1}]}}]}"
            + "}");

    // test with sub-facet aggregation with stat on func
    client.testJQ(
        params(
            p,
            "q",
            "*:*",
            "json.facet",
            " {f1:{terms:{${terms}, field:'${cat_s}', "
                + "facet:{f2:{terms:{${terms}, field:${where_s}, sort:'index asc', "
                + "facet:{n1:'countvals(field(${sparse_num_d}))'}}}}}}}"),
        "facets=={ 'count':6, "
            + "  f1:{  'buckets':[{ val:'B', count:3, f2:{'buckets':[{val:'NJ', count:2, n1:0},{val:'NY', count:1, n1:0}]} },"
            + " { val:'A', count:2, f2:{'buckets':[{val:'NJ', count:1, n1:1},{val:'NY', count:1, n1:1}]}}]}"
            + "}");

    // facet on numbers to test resize from hashing (may need to be sorting by the metric to test
    // that)
    client.testJQ(
        params(
            p,
            "q",
            "*:*",
            "json.facet",
            "{"
                + " f1:{${terms}  type:field, field:${num_is}, facet:{a:'min(${num_i})'}, sort:'a asc' }"
                + ",f2:{${terms}  type:field, field:${num_is}, facet:{a:'max(${num_i})'}, sort:'a desc' }"
                + "}"),
        "facets=={count:6 "
            + ",f1:{ buckets:[{val:-1,count:2,a:-5},{val:3,count:2,a:-5},{val:-5,count:1,a:2},{val:2,count:1,a:2},{val:0,count:2,a:3} ] } "
            + ",f2:{ buckets:[{val:0,count:2,a:7},{val:3,count:2,a:3},{val:-5,count:1,a:2},{val:2,count:1,a:2},{val:-1,count:2,a:-5} ] } "
            + "}");

    // Same thing for dates
    // test min/max of string field
    client.testJQ(
        params(
            p,
            "q",
            "*:*",
            "json.facet",
            "{"
                + " f3:{${terms}  type:field, field:${num_is}, facet:{a:'min(${date})'}, sort:'a desc' }"
                + ",f4:{${terms}  type:field, field:${num_is}, facet:{a:'max(${date})'}, sort:'a asc' }"
                + "}"),
        "facets=={count:6 "
            + ",f3:{ buckets:[{val:-1,count:2,a:'2002-02-02T02:02:02Z'},{val:3,count:2,a:'2002-02-02T02:02:02Z'},{val:0,count:2,a:'2001-02-03T01:02:03Z'},{val:-5,count:1,a:'2001-01-01T01:01:01Z'},{val:2,count:1,a:'2001-01-01T01:01:01Z'} ] } "
            + ",f4:{ buckets:[{val:-5,count:1,a:'2001-01-01T01:01:01Z'},{val:2,count:1,a:'2001-01-01T01:01:01Z'},{val:-1,count:2,a:'2002-03-01T03:02:01Z'},{val:0,count:2,a:'2003-03-03T03:03:03Z'},{val:3,count:2,a:'2003-03-03T03:03:03Z'} ] } "
            + "}");

    // test field faceting on date field
    client.testJQ(
        params(
            p,
            "q",
            "*:*",
            "json.facet",
            "{"
                + " f1:{${terms}  type:field, field:${date}}"
                + ",f2:{${terms}  type:field, field:${date} sort:'index asc'}"
                + ",f3:{${terms}  type:field, field:${date} sort:'index desc'}"
                +
                // ",f4:{${terms}  type:field, field:${date},
                // facet:{x:{type:field,field:${num_is},limit:1}}     }" +
                "}"),
        "facets=={count:6 "
            + ",f1:{ buckets:[ {val:'2001-01-01T01:01:01Z', count:1},{val:'2001-02-03T01:02:03Z', count:1},{val:'2002-02-02T02:02:02Z', count:1},{val:'2002-03-01T03:02:01Z', count:1},{val:'2003-03-03T03:03:03Z', count:1} ] }"
            + ",f2:{ buckets:[ {val:'2001-01-01T01:01:01Z', count:1},{val:'2001-02-03T01:02:03Z', count:1},{val:'2002-02-02T02:02:02Z', count:1},{val:'2002-03-01T03:02:01Z', count:1},{val:'2003-03-03T03:03:03Z', count:1} ] }"
            + ",f3:{ buckets:[ {val:'2003-03-03T03:03:03Z', count:1},{val:'2002-03-01T03:02:01Z', count:1},{val:'2002-02-02T02:02:02Z', count:1},{val:'2001-02-03T01:02:03Z', count:1},{val:'2001-01-01T01:01:01Z', count:1} ] }"
            + "}");

    // percentiles 0,10,50,90,100
    // catA: 2.0 2.2 3.0 3.8 4.0
    // catB: -9.0 -8.2 -5.0 7.800000000000001 11.0
    // all: -9.0 -7.3999999999999995 2.0 8.200000000000001 11.0
    // test sorting by single percentile
    // use some percentile custom configuration variations
    client.testJQ(
        params(
            p,
            "q",
            "*:*",
            "json.facet",
            "{f1:{terms:{${terms} field:'${cat_s}', sort:'n1 desc', facet:{n1:'percentile(${num_d},50)'}  }}"
                + " , f2:{terms:{${terms} field:'${cat_s}', sort:'n1 asc', facet:{n1:'percentile(${num_d},\"merging\",50,50)'}  }} "
                + " , f3:{terms:{${terms} field:'${cat_s}', sort:'n1 desc', facet:{n1:'percentile(${sparse_num_d},\"avltree\",50,50)'}  }} "
                + "}"),
        "facets=={ 'count':6, "
            + "  f1:{  'buckets':[{ val:'A', count:2, n1:4.0 }, { val:'B', count:3, n1:-5.0}]}"
            + ", f2:{  'buckets':[{ val:'B', count:3, n1:-5.0}, { val:'A', count:2, n1:4.0 }]}"
            + ", f3:{  'buckets':[{ val:'A', count:2, n1:6.0}, { val:'B', count:3}]}"
            + "}");

    // test sorting by multiple percentiles (sort is by first)
    client.testJQ(
        params(
            p,
            "q",
            "*:*",
            "json.facet",
            "{f1:{terms:{${terms} field:${cat_s}, sort:'n1 desc', facet:{n1:'percentile(${num_d},50,0,100)'}  }}"
                + " , f2:{terms:{${terms} field:${cat_s}, sort:'n1 asc', facet:{n1:'percentile(${num_d},50,0,100)'}  }} }"),
        "facets=={ 'count':6, "
            + "  f1:{  'buckets':[{ val:'A', count:2, n1:[4.0,2.0,4.0] }, { val:'B', count:3, n1:[-5.0,-9.0,11.0] }]}"
            + ", f2:{  'buckets':[{ val:'B', count:3, n1:[-5.0,-9.0,11.0]}, { val:'A', count:2, n1:[4.0,2.0,4.0] }]} }");

    // test sorting by count/index order
    client.testJQ(
        params(
            p,
            "q",
            "*:*",
            "json.facet",
            "{f1:{terms:{${terms} field:'${cat_s}', sort:'count desc' }  }"
                + "           , f2:{terms:{${terms} field:'${cat_s}', sort:'count asc'  }  }"
                + "           , f3:{terms:{${terms} field:'${cat_s}', sort:'index asc'  }  }"
                + "           , f4:{terms:{${terms} field:'${cat_s}', sort:'index desc' }  }"
                + "}"),
        "facets=={ count:6 "
            + " ,f1:{buckets:[ {val:B,count:3}, {val:A,count:2} ] }"
            + " ,f2:{buckets:[ {val:A,count:2}, {val:B,count:3} ] }"
            + " ,f3:{buckets:[ {val:A,count:2}, {val:B,count:3} ] }"
            + " ,f4:{buckets:[ {val:B,count:3}, {val:A,count:2} ] }"
            + "}");

    // test sorting by default count/index order
    client.testJQ(
        params(
            p,
            "q",
            "*:*",
            "json.facet",
            "{f1:{terms:{${terms} field:'${cat_s}', sort:'count' }  }"
                + "           , f2:{terms:{${terms} field:'${cat_s}', sort:'count asc'  }  }"
                + "           , f3:{terms:{${terms} field:'${cat_s}', sort:'index'  }  }"
                + "           , f4:{terms:{${terms} field:'${cat_s}', sort:'index desc' }  }"
                + "}"),
        "facets=={ count:6 "
            + " ,f1:{buckets:[ {val:B,count:3}, {val:A,count:2} ] }"
            + " ,f2:{buckets:[ {val:A,count:2}, {val:B,count:3} ] }"
            + " ,f3:{buckets:[ {val:A,count:2}, {val:B,count:3} ] }"
            + " ,f4:{buckets:[ {val:B,count:3}, {val:A,count:2} ] }"
            + "}");

    // test tiebreaks when sorting by count
    client.testJQ(
        params(
            p,
            "q",
            "id:1 id:6",
            "json.facet",
            "{f1:{terms:{${terms} field:'${cat_s}', sort:'count desc' }  }"
                + "           , f2:{terms:{${terms} field:'${cat_s}', sort:'count asc'  }  }"
                + "}"),
        "facets=={ count:2 "
            + " ,f1:{buckets:[ {val:A,count:1}, {val:B,count:1} ] }"
            + " ,f2:{buckets:[ {val:A,count:1}, {val:B,count:1} ] }"
            + "}");

    // terms facet with nested query facet
    client.testJQ(
        params(
            p,
            "q",
            "*:*",
            "json.facet",
            "{cat:{terms:{${terms} field:'${cat_s}', facet:{nj:{query:'${where_s}:NJ'}}    }   }}"),
        "facets=={ 'count':6, "
            + "'cat':{ 'buckets':[{ 'val':'B', 'count':3, 'nj':{ 'count':2}}, { 'val':'A', 'count':2, 'nj':{ 'count':1}}]} }");

    // terms facet with nested query facet on subset
    client.testJQ(
        params(
            p,
            "q",
            "id:(2 5 4)",
            "json.facet",
            "{cat:{terms:{${terms} field:'${cat_s}', facet:{nj:{query:'${where_s}:NJ'}}    }   }}"),
        "facets=={ 'count':3, "
            + "'cat':{ 'buckets':[{ 'val':'B', 'count':2, 'nj':{ 'count':2}}, { 'val':'A', 'count':1, 'nj':{ 'count':1}}]} }");

    // test prefix
    client.testJQ(
        params(
            p,
            "q",
            "*:*",
            "json.facet",
            "{f1:{terms:{${terms} field:${super_s}, prefix:s, mincount:0 }}}" // even with
            // mincount=0, we
            // should only see
            // buckets with the
            // prefix
            ),
        "facets=={ 'count':6, "
            + "'f1':{ 'buckets':[{val:spiderman, count:1}, {val:superman, count:1}]} } ");

    // test prefix that doesn't exist
    client.testJQ(
        params(
            p,
            "q",
            "*:*",
            "json.facet",
            "{f1:{terms:{${terms} field:${super_s}, prefix:ttt, mincount:0 }}}"),
        "facets=={ 'count':6, " + "'f1':{ 'buckets':[]} } ");

    // test prefix that doesn't exist at start
    client.testJQ(
        params(
            p,
            "q",
            "*:*",
            "json.facet",
            "{f1:{terms:{${terms} field:${super_s}, prefix:aaaaaa, mincount:0 }}}"),
        "facets=={ 'count':6, " + "'f1':{ 'buckets':[]} } ");

    // test prefix that doesn't exist at end
    client.testJQ(
        params(
            p,
            "q",
            "*:*",
            "json.facet",
            "{f1:{terms:{${terms} field:${super_s}, prefix:zzzzzz, mincount:0 }}}"),
        "facets=={ 'count':6, " + "'f1':{ 'buckets':[]} } ");

    // test prefix on where field
    client.testJQ(
        params(
            p,
            "q",
            "*:*",
            "json.facet",
            "{"
                + " f1:{${terms} type:terms, field:${where_s}, prefix:N  }"
                + ",f2:{${terms} type:terms, field:${where_s}, prefix:NY }"
                + ",f3:{${terms} type:terms, field:${where_s}, prefix:NJ }"
                + "}"),
        "facets=={ 'count':6 "
            + ",f1:{ 'buckets':[ {val:NJ,count:3}, {val:NY,count:2} ]}"
            + ",f2:{ 'buckets':[ {val:NY,count:2} ]}"
            + ",f3:{ 'buckets':[ {val:NJ,count:3} ]}"
            + " } ");

    // test prefix on real multi-valued field
    client.testJQ(
        params(
            p,
            "q",
            "*:*",
            "json.facet",
            "{"
                + " f1:{${terms} type:terms, field:${multi_ss}, prefix:A  }"
                + ",f2:{${terms} type:terms, field:${multi_ss}, prefix:z }"
                + ",f3:{${terms} type:terms, field:${multi_ss}, prefix:aa }"
                + ",f4:{${terms} type:terms, field:${multi_ss}, prefix:bb }"
                + ",f5:{${terms} type:terms, field:${multi_ss}, prefix:a }"
                + ",f6:{${terms} type:terms, field:${multi_ss}, prefix:b }"
                + "}"),
        "facets=={ 'count':6 "
            + ",f1:{buckets:[]}"
            + ",f2:{buckets:[]}"
            + ",f3:{buckets:[]}"
            + ",f4:{buckets:[]}"
            + ",f5:{buckets:[ {val:a,count:3} ]}"
            + ",f6:{buckets:[ {val:b,count:3} ]}"
            + " } ");

    //
    // missing
    //

    // test missing w/ non-existent field
    client.testJQ(
        params(
            p, "q", "*:*", "json.facet", "{f1:{terms:{${terms} field:${noexist}, missing:true}}}"),
        "facets=={ 'count':6, " + "'f1':{ 'buckets':[], missing:{count:6} } } ");

    // test missing
    client.testJQ(
        params(
            p,
            "q",
            "*:*",
            "json.facet",
            "{f1:{terms:{${terms} field:${sparse_s}, missing:true }}}"),
        "facets=={ 'count':6, "
            + "'f1':{ 'buckets':[{val:one, count:1}, {val:two, count:1}], missing:{count:4} } } ");

    // test missing with stats
    client.testJQ(
        params(
            p,
            "q",
            "*:*",
            "json.facet",
            "{f1:{terms:{${terms} field:${sparse_s}, missing:true, facet:{x:'sum(${num_d})'}   }}}"),
        "facets=={ 'count':6, "
            + "'f1':{ 'buckets':[{val:one, count:1, x:4.0}, {val:two, count:1, x:11.0}], missing:{count:4, x:-12.0}   } } ");

    // test that the missing bucket is not affected by any prefix
    client.testJQ(
        params(
            p,
            "q",
            "*:*",
            "json.facet",
            "{f1:{terms:{${terms} field:${sparse_s}, missing:true, prefix:on, facet:{x:'sum(${num_d})'}   }}}"),
        "facets=={ 'count':6, "
            + "'f1':{ 'buckets':[{val:one, count:1, x:4.0}], missing:{count:4, x:-12.0}   } } ");

    // test missing with prefix that doesn't exist
    client.testJQ(
        params(
            p,
            "q",
            "*:*",
            "json.facet",
            "{f1:{terms:{${terms} field:${sparse_s}, missing:true, prefix:ppp, facet:{x:'sum(${num_d})'}   }}}"),
        "facets=={ 'count':6, " + "'f1':{ 'buckets':[], missing:{count:4, x:-12.0}   } } ");

    // test numBuckets
    client.testJQ(
        params(
            p,
            "q",
            "*:*",
            "rows",
            "0",
            "facet",
            "true",
            "json.facet",
            "{f1:{terms:{${terms_method} field:${cat_s}, numBuckets:true, limit:1}}}" // TODO:
            // limit:0
            // produced an
            // error
            ),
        "facets=={ 'count':6, " + "'f1':{ numBuckets:2, buckets:[{val:B, count:3}]} } ");

    // prefix should lower numBuckets
    client.testJQ(
        params(
            p,
            "q",
            "*:*",
            "rows",
            "0",
            "facet",
            "true",
            "json.facet",
            "{f1:{terms:{${terms} field:${cat_s}, numBuckets:true, prefix:B}}}"),
        "facets=={ 'count':6, " + "'f1':{ numBuckets:1, buckets:[{val:B, count:3}]} } ");

    // mincount should not lower numBuckets (since SOLR-10552)
    client.testJQ(
        params(
            p,
            "q",
            "*:*",
            "rows",
            "0",
            "facet",
            "true",
            "json.facet",
            "{f1:{terms:{${terms} field:${cat_s}, numBuckets:true, mincount:3}}}"),
        "facets=={ 'count':6, " + "'f1':{ numBuckets:2, buckets:[{val:B, count:3}]} } ");

    // basic range facet
    client.testJQ(
        params(
            p,
            "q",
            "*:*",
            "json.facet",
            "{f:{type:range, field:${num_d}, start:-5, end:10, gap:5}}"),
        "facets=={count:6, f:{buckets:[ {val:-5.0,count:1}, {val:0.0,count:2}, {val:5.0,count:0} ] } }");

    // basic range facet on dates
    client.testJQ(
        params(
            p,
            "q",
            "*:*",
            "json.facet",
            "{f:{type:range, field:${date}, start:'2001-01-01T00:00:00Z', end:'2003-01-01T00:00:00Z', gap:'+1YEAR'}}"),
        "facets=={count:6, f:{buckets:[ {val:'2001-01-01T00:00:00Z',count:2}, {val:'2002-01-01T00:00:00Z',count:2}] } }");

    // range facet on dates w/ stats
    client.testJQ(
        params(
            p,
            "q",
            "*:*",
            "json.facet",
            "{f:{type:range, field:${date}, start:'2002-01-01T00:00:00Z', end:'2005-01-01T00:00:00Z', gap:'+1YEAR',   other:all, facet:{ x:'avg(${num_d})' } } }"),
        "facets=={count:6, f:{buckets:[ {val:'2002-01-01T00:00:00Z',count:2,x:-7.0}, {val:'2003-01-01T00:00:00Z',count:1,x:2.0}, {val:'2004-01-01T00:00:00Z',count:0}], before:{count:2,x:7.5}, after:{count:0}, between:{count:3,x:-4.0}  } }");

    // basic range facet with "include" params
    client.testJQ(
        params(
            p,
            "q",
            "*:*",
            "json.facet",
            "{f:{range:{field:${num_d}, start:-5, end:10, gap:5, include:upper}}}"),
        "facets=={count:6, f:{buckets:[ {val:-5.0,count:0}, {val:0.0,count:2}, {val:5.0,count:0} ] } }");

    // range facet with sub facets and stats
    client.testJQ(
        params(
            p,
            "q",
            "*:*",
            "json.facet",
            "{f:{range:{field:${num_d}, start:-5, end:10, gap:5,   facet:{ x:'sum(${num_i})', ny:{query:'${where_s}:NY'}}   }}}"),
        "facets=={count:6, f:{buckets:[ {val:-5.0,count:1,x:-5.0,ny:{count:1}}, {val:0.0,count:2,x:5.0,ny:{count:1}}, {val:5.0,count:0 /* ,x:0.0,ny:{count:0} */ } ] } }");

    // range facet with sub facets and stats, with "other:all"
    client.testJQ(
        params(
            p,
            "q",
            "*:*",
            "json.facet",
            "{f:{range:{field:${num_d}, start:-5, end:10, gap:5, other:all,   facet:{ x:'sum(${num_i})', ny:{query:'${where_s}:NY'}}   }}}"),
        "facets=={count:6, f:{buckets:[ {val:-5.0,count:1,x:-5.0,ny:{count:1}}, {val:0.0,count:2,x:5.0,ny:{count:1}}, {val:5.0,count:0 /* ,x:0.0,ny:{count:0} */} ]"
            + ",before: {count:1,x:-5.0,ny:{count:0}}"
            + ",after:  {count:1,x:7.0, ny:{count:0}}"
            + ",between:{count:3,x:0.0, ny:{count:2}}"
            + " } }");

    // range facet with mincount
    client.testJQ(
        params(
            p,
            "q",
            "*:*",
            "json.facet",
            "{f:{type:range, field:${num_d}, start:-5, end:10, gap:5, other:all, mincount:2,    facet:{ x:'sum(${num_i})', ny:{query:'${where_s}:NY'}}   }}"),
        "facets=={count:6, f:{buckets:[  {val:0.0,count:2,x:5.0,ny:{count:1}} ]"
            + ",before: {count:1,x:-5.0,ny:{count:0}}"
            + ",after:  {count:1,x:7.0, ny:{count:0}}"
            + ",between:{count:3,x:0.0, ny:{count:2}}"
            + " } }");

    // sparse range facet (with sub facets and stats), with "other:all"
    client.testJQ(
        params(
            p,
            "q",
            "*:*",
            "json.facet",
            "{f:{range:{field:${num_d}, start:-5, end:10, gap:1, other:all,   "
                + "           facet:{ x:'sum(${num_i})', ny:{query:'${where_s}:NY'}}   }}}"),
        "facets=={count:6, f:{buckets:[ {val:-5.0,count:1, x:-5.0,ny:{count:1}}, "
            + "                                 {val:-4.0,count:0 /* ,x:0.0,ny:{count:0} */} ,"
            + "                                 {val:-3.0,count:0 /* ,x:0.0,ny:{count:0} */} ,"
            + "                                 {val:-2.0,count:0 /* ,x:0.0,ny:{count:0} */} ,"
            + "                                 {val:-1.0,count:0 /* ,x:0.0,ny:{count:0} */} ,"
            + "                                 {val: 0.0,count:0 /* ,x:0.0,ny:{count:0} */} ,"
            + "                                 {val: 1.0,count:0 /* ,x:0.0,ny:{count:0} */} ,"
            + "                                 {val: 2.0,count:1, x:3.0,ny:{count:0}} , "
            + "                                 {val: 3.0,count:0 /* ,x:0.0,ny:{count:0} */} ,"
            + "                                 {val: 4.0,count:1, x:2.0,ny:{count:1}} , "
            + "                                 {val: 5.0,count:0 /* ,x:0.0,ny:{count:0} */} ,"
            + "                                 {val: 6.0,count:0 /* ,x:0.0,ny:{count:0} */} ,"
            + "                                 {val: 7.0,count:0 /* ,x:0.0,ny:{count:0} */} ,"
            + "                                 {val: 8.0,count:0 /* ,x:0.0,ny:{count:0} */} ,"
            + "                                 {val: 9.0,count:0 /* ,x:0.0,ny:{count:0} */}"
            + "                               ]"
            + "                       ,before: {count:1,x:-5.0,ny:{count:0}}"
            + "                       ,after:  {count:1,x:7.0, ny:{count:0}}"
            + "                       ,between:{count:3,x:0.0, ny:{count:2}}"
            + " } }");

    // sparse range facet (with sub facets and stats), with "other:all" & mincount==1
    client.testJQ(
        params(
            p,
            "q",
            "*:*",
            "json.facet",
            "{f:{range:{field:${num_d}, start:-5, end:10, gap:1, other:all, mincount:1,   "
                + "           facet:{ x:'sum(${num_i})', ny:{query:'${where_s}:NY'}}   }}}"),
        "facets=={count:6, f:{buckets:[ {val:-5.0,count:1, x:-5.0,ny:{count:1}}, "
            + "                                 {val: 2.0,count:1, x:3.0,ny:{count:0}} , "
            + "                                 {val: 4.0,count:1, x:2.0,ny:{count:1}} "
            + "                               ]"
            + "                       ,before: {count:1,x:-5.0,ny:{count:0}}"
            + "                       ,after:  {count:1,x:7.0, ny:{count:0}}"
            + "                       ,between:{count:3,x:0.0, ny:{count:2}}"
            + " } }");

    // range facet with sub facets and stats, with "other:all", on subset
    client.testJQ(
        params(
            p,
            "q",
            "id:(3 4 6)",
            "json.facet",
            "{f:{range:{field:${num_d}, start:-5, end:10, gap:5, other:all,   facet:{ x:'sum(${num_i})', ny:{query:'${where_s}:NY'}}   }}}"),
        "facets=={count:3, f:{buckets:[ {val:-5.0,count:1,x:-5.0,ny:{count:1}}, {val:0.0,count:1,x:3.0,ny:{count:0}}, {val:5.0,count:0 /* ,x:0.0,ny:{count:0} */} ]"
            + ",before: {count:0 /* ,x:0.0,ny:{count:0} */ }"
            + ",after:  {count:0 /* ,x:0.0,ny:{count:0} */}"
            + ",between:{count:2,x:-2.0, ny:{count:1}}"
            + " } }");

    // range facet with stats on string fields
    client.testJQ(
        params(
            p,
            "q",
            "*:*",
            "json.facet",
            "{f:{type:range, field:${num_d}, start:-5, end:10, gap:5, other:all,   facet:{ wn:'unique(${where_s})',wh:'hll(${where_s})'     }   }}"),
        "facets=={count:6, f:{buckets:[ {val:-5.0,count:1,wn:1,wh:1}, {val:0.0,count:2,wn:2,wh:2}, {val:5.0,count:0}]"
            + " ,before:{count:1,wn:1,wh:1}"
            + " ,after:{count:1,wn:1,wh:1} "
            + " ,between:{count:3,wn:2,wh:2} "
            + " } }");

    client.testJQ(
        params(
            p,
            "q",
            "*:*",
            "json.facet",
            "{f:{type:range, field:${num_d}, start:-5, end:10, gap:5, other:all,   facet:{ wmin:'min(${where_s})', wmax:'max(${where_s})'    }   }}"),
        "facets=={count:6, f:{buckets:[ {val:-5.0,count:1,wmin:NY,wmax:NY}, {val:0.0,count:2,wmin:NJ,wmax:NY}, {val:5.0,count:0}]"
            + " ,before:{count:1,wmin:NJ,wmax:NJ}"
            + " ,after:{count:1,wmin:NJ,wmax:NJ} "
            + " ,between:{count:3,wmin:NJ,wmax:NY} "
            + " } }");

    // stats at top level
    client.testJQ(
        params(
            p,
            "q",
            "*:*",
            "json.facet",
            "{ sum1:'sum(${num_d})', sumsq1:'sumsq(${num_d})', avg1:'avg(${num_d})', avg2:'avg(def(${num_d},0))', mind:'min(${num_d})', maxd:'max(${num_d})'"
                + ", numwhere:'unique(${where_s})', unique_num_i:'unique(${num_i})', unique_num_d:'unique(${num_d})', unique_date:'unique(${date})'"
                + ", where_hll:'hll(${where_s})', hll_num_i:'hll(${num_i})', hll_num_d:'hll(${num_d})', hll_date:'hll(${date})'"
                + ", med:'percentile(${num_d},50)', perc:'percentile(${num_d},0,50.0,100)', variance:'variance(${num_d})', stddev:'stddev(${num_d})'"
                + ", mini:'min(${num_i})', maxi:'max(${num_i})', missing:'missing(${sparse_num_d})', vals:'countvals(${sparse_num_d})'"
                + " }"),
        "facets=={ 'count':6, "
            + "sum1:3.0, sumsq1:247.0, avg1:0.6, avg2:0.5, mind:-9.0, maxd:11.0"
            + ", numwhere:2, unique_num_i:4, unique_num_d:5, unique_date:5"
            + ", where_hll:2, hll_num_i:4, hll_num_d:5, hll_date:5"
            + ", med:2.0, perc:[-9.0,2.0,11.0], variance:61.3, stddev:7.829431652425353"
            + ", mini:-5, maxi:7, missing:4, vals:2"
            + "}");

    // stats at top level on multi-valued fields
    client.testJQ(
        params(
            p,
            "q",
            "*:*",
            "myfield",
            "${multi_ss}",
            "json.facet",
            "{ sum1:'sum(${num_fs})', sumsq1:'sumsq(${num_fs})', avg1:'avg(${num_fs})', mind:'min(${num_fs})', maxd:'max(${num_fs})'"
                + ", mini:'min(${num_is})', maxi:'max(${num_is})', mins:'min(${multi_ss})', maxs:'max(${multi_ss})'"
                + ", stddev:'stddev(${num_fs})', variance:'variance(${num_fs})', median:'percentile(${num_fs}, 50)'"
                + ", perc:'percentile(${num_fs}, 0,75,100)', maxss:'max($multi_ss)'"
                + " }"),
        "facets=={ 'count':6, "
            + "sum1:0.0, sumsq1:51.5, avg1:0.0, mind:-5.0, maxd:3.0"
            + ", mini:-5, maxi:3, mins:'a', maxs:'b'"
<<<<<<< HEAD
            + ", stddev:2.712405363721075, variance:7.3571428571, median:0.0, perc:[-5.0,2.5,3.0], maxss:'b'"
=======
            + ", stddev:2.712405363721075, variance:7.3571428571, median:0.0, perc:[-5.0,3.0,3.0], maxss:'b'"
>>>>>>> ca6a71e3
            + "}");

    // test sorting by multi-valued
    client.testJQ(
        params(
            p,
            "q",
            "*:*",
            "my_field",
            "${num_is}",
            "json.facet",
            "{f1:{terms:{${terms} field:'${cat_s}', sort:'n1 desc', facet:{n1:'avg($my_field)'}  }}"
                + " , f2:{terms:{${terms} field:'${cat_s}', sort:'n1 asc', facet:{n1:'avg($my_field)'}  }} }"),
        "facets=={ 'count':6, "
            + "  f1:{  'buckets':[{ val:'B', count:3, n1: 0.25}, { val:'A', count:2, n1:0.0}]}"
            + ", f2:{  'buckets':[{ val:'A', count:2, n1:0.0}, { val:'B', count:3, n1:0.25 }]} }");

    // test sorting by percentile
    client.testJQ(
        params(
            p,
            "q",
            "*:*",
            "json.facet",
            "{f1:{terms:{${terms} field:'${cat_s}', sort:'n1 asc', facet:{n1:'percentile(${num_is}, 50)'}  }}"
                + " , f2:{terms:{${terms} field:'${cat_s}', sort:'n1 desc', facet:{n1:'percentile(${num_is}, 50)'}  }} }"),
        "facets=={ 'count':6, "
            + "  f1:{  'buckets':[{ val:'B', count:3, n1: 0.0}, { val:'A', count:2, n1:2.0}]}"
            + ", f2:{  'buckets':[{ val:'A', count:2, n1:2.0}, { val:'B', count:3, n1:0.0 }]} }");

    // test sorting by multi-valued field with domain query
    client.testJQ(
        params(
            p,
            "q",
            "-id:*",
            "json.facet",
            "{f1:{terms:{${terms} field:'${cat_s}', domain:{query:'*:*'},  sort:'n1 desc', facet:{n1:'sum(${num_is})'}  }}"
                + " , f2:{terms:{${terms} field:'${cat_s}', domain:{query:'*:*'}, sort:'n1 asc', facet:{n1:'sum(${num_is})'}  }} }"),
        "facets=={ 'count':0, "
            + "  f1:{  'buckets':[{ val:'B', count:3, n1:1.0 }, { val:'A', count:2, n1:0.0}]}"
            + ", f2:{  'buckets':[{ val:'A', count:2, n1:0.0}, { val:'B', count:3, n1:1.0 }]} }");

    client.testJQ(
        params(
            p,
            "q",
            "*:*",
            "json.facet",
            " {f1:{terms:{${terms}, field:'${cat_s}', "
                + "facet:{f2:{terms:{${terms}, field:${where_s}, sort:'index asc', "
                + "facet:{n1:'min(${multi_ss})'}}}}}}}"),
        "facets=={ 'count':6, "
            + "  f1:{  'buckets':[{ val:'B', count:3, f2:{'buckets':[{val:'NJ', count:2, n1:'a'},{val:'NY', count:1, n1:'a'}]} },"
            + " { val:'A', count:2, f2:{'buckets':[{val:'NJ', count:1, n1:'b'},{val:'NY', count:1}]}}]}"
            + "}");

    client.testJQ(
        params(
            p,
            "q",
            "*:*",
            "json.facet",
            " {f1:{terms:{${terms}, field:'${cat_s}', "
                + "facet:{f2:{terms:{${terms}, field:${where_s}, sort:'index asc', "
                + "facet:{n1:'max(${multi_ss})'}}}}}}}"),
        "facets=={ 'count':6, "
            + "  f1:{  'buckets':[{ val:'B', count:3, f2:{'buckets':[{val:'NJ', count:2, n1:'b'},{val:'NY', count:1, n1:'b'}]} },"
            + " { val:'A', count:2, f2:{'buckets':[{val:'NJ', count:1, n1:'b'},{val:'NY', count:1}]}}]}"
            + "}");

    // stats at top level, no matches
    client.testJQ(
        params(
            p,
            "q",
            "id:DOESNOTEXIST",
            "json.facet",
            "{ sum1:'sum(${num_d})', sumsq1:'sumsq(${num_d})', avg1:'avg(${num_d})', min1:'min(${num_d})', max1:'max(${num_d})'"
                + ", numwhere:'unique(${where_s})', unique_num_i:'unique(${num_i})', unique_num_d:'unique(${num_d})', unique_date:'unique(${date})'"
                + ", where_hll:'hll(${where_s})', hll_num_i:'hll(${num_i})', hll_num_d:'hll(${num_d})', hll_date:'hll(${date})'"
                + ", med:'percentile(${num_d},50)', perc:'percentile(${num_d},0,50.0,100)', variance:'variance(${num_d})', stddev:'stddev(${num_d})' }"),
        "facets=={count:0 "
            + "\n//  ,sum1:0.0, sumsq1:0.0, avg1:0.0, min1:'NaN', max1:'NaN', numwhere:0 \n"
            + " }");

    // stats at top level, matching documents, but no values in the field
    // NOTE: this represents the current state of what is returned, not the ultimate desired state.
    client.testJQ(
        params(
            p,
            "q",
            "id:3",
            "json.facet",
            "{ sum1:'sum(${num_d})', sumsq1:'sumsq(${num_d})', avg1:'avg(${num_d})', min1:'min(${num_d})', max1:'max(${num_d})'"
                + ", numwhere:'unique(${where_s})', unique_num_i:'unique(${num_i})', unique_num_d:'unique(${num_d})', unique_date:'unique(${date})'"
                + ", where_hll:'hll(${where_s})', hll_num_i:'hll(${num_i})', hll_num_d:'hll(${num_d})', hll_date:'hll(${date})'"
                + ", med:'percentile(${num_d},50)', perc:'percentile(${num_d},0,50.0,100)', variance:'variance(${num_d})', stddev:'stddev(${num_d})' }"),
        "facets=={count:1 "
            + ",sum1:0.0,"
            + " sumsq1:0.0,"
            + " avg1:0.0,"
            + // TODO: undesirable. omit?
            // " min1:'NaN'," +
            // " max1:'NaN'," +
            " numwhere:0,"
            + " unique_num_i:0,"
            + " unique_num_d:0,"
            + " unique_date:0,"
            + " where_hll:0,"
            + " hll_num_i:0,"
            + " hll_num_d:0,"
            + " hll_date:0,"
            + " variance:0.0,"
            + " stddev:0.0"
            + " }");

    //
    // tests on a multi-valued field with actual multiple values, just to ensure that we are
    // using a multi-valued method for the rest of the tests when appropriate.
    //

    client.testJQ(
        params(
            p,
            "q",
            "*:*",
            "json.facet",
            "{cat:{terms:{${terms} field:'${multi_ss}', facet:{nj:{query:'${where_s}:NJ'}}    }   }}"),
        "facets=={ 'count':6, "
            + "'cat':{ 'buckets':[{ 'val':'a', 'count':3, 'nj':{ 'count':2}}, { 'val':'b', 'count':3, 'nj':{ 'count':2}}]} }");

    // test unique on multi-valued field
    client.testJQ(
        params(
            p,
            "q",
            "*:*",
            "json.facet",
            "{"
                + "x:'unique(${multi_ss})'"
                + ",z:'missing(${multi_ss})'"
                + ",z1:'missing(${num_is})'"
                + ",v:'countvals(${multi_ss})'"
                + ",v1:'countvals(${num_is})'"
                + ",y:{query:{q:'id:2', facet:{x:'unique(${multi_ss})'} }}  "
                + ",x2:'hll(${multi_ss})'"
                + ",y2:{query:{q:'id:2', facet:{x:'hll(${multi_ss})'} }}  "
                + " }"),
        "facets=={count:6 "
            + ",x:2"
            + ",z:2"
            + ",z1:1"
            + ",v:6"
            + ",v1:8"
            + ",y:{count:1, x:2}"
            + // single document should yield 2 unique values
            ",x2:2"
            + ",y2:{count:1, x:2}"
            + // single document should yield 2 unique values
            " }");

    // test allBucket multi-valued
    client.testJQ(
        params(
            p,
            "q",
            "*:*",
            "json.facet",
            "{x:{terms:{${terms} field:'${multi_ss}',allBuckets:true}}}"),
        "facets=={ count:6, "
            + "x:{ buckets:[{val:a, count:3}, {val:b, count:3}] , allBuckets:{count:6} } }");

    // allBuckets for multi-valued field with stats.  This can sometimes take a different path of
    // adding complete DocSets to the Acc
    // also test limit:0
    client.testJQ(
        params(
            p,
            "q",
            "*:*",
            "json.facet",
            "{"
                + " f0:{${terms_method} type:terms, field:${multi_ss}, allBuckets:true, limit:0} "
                + ",f1:{${terms_method} type:terms, field:${multi_ss}, allBuckets:true, limit:0, offset:1} "
                + // offset with 0 limit
                ",f2:{${terms_method} type:terms, field:${multi_ss}, allBuckets:true, limit:0, facet:{x:'sum(${num_d})'}, sort:'x desc' } "
                + ",f3:{${terms_method} type:terms, field:${multi_ss}, allBuckets:true, limit:0, missing:true, facet:{x:'sum(${num_d})', y:'avg(${num_d})'}, sort:'x desc' } "
                + "}"),
        "facets=={ 'count':6, "
            + " f0:{allBuckets:{count:6}, buckets:[]}"
            + ",f1:{allBuckets:{count:6}, buckets:[]}"
            + ",f2:{allBuckets:{count:6, x:-15.0}, buckets:[]} "
            + ",f3:{allBuckets:{count:6, x:-15.0, y:-2.5}, buckets:[], missing:{count:2, x:4.0, y:4.0} }} "
            + "}");

    // allBuckets with numeric field with stats.
    // also test limit:0
    client.testJQ(
        params(
            p,
            "q",
            "*:*",
            "json.facet",
            "{"
                + " f0:{${terms_method} type:terms, field:${num_i}, allBuckets:true, limit:0} "
                + ",f1:{${terms_method} type:terms, field:${num_i}, allBuckets:true, limit:0, offset:1} "
                + // offset with 0 limit
                ",f2:{${terms_method} type:terms, field:${num_i}, allBuckets:true, limit:0, facet:{x:'sum(${num_d})'}, sort:'x desc' } "
                + "}"),
        "facets=={ 'count':6, "
            + " f0:{allBuckets:{count:5}, buckets:[]}"
            + ",f1:{allBuckets:{count:5}, buckets:[]}"
            + ",f2:{allBuckets:{count:5, x:3.0}, buckets:[]} "
            + "}");

    //////////////////////////////////////////////////////////////////////////////////////////////////////////
    // test converting legacy facets

    // test mincount
    client.testJQ(
        params(
            p,
            "q",
            "*:*",
            // , "json.facet", "{f1:{terms:{field:'${cat_s}', mincount:3}}}"
            "facet",
            "true",
            "facet.version",
            "2",
            "facet.field",
            "{!key=f1}${cat_s}",
            "facet.mincount",
            "3"),
        "facets=={ 'count':6, " + "'f1':{  'buckets':[{ 'val':'B', 'count':3}]} } ");

    // test prefix
    client.testJQ(
        params(
            p,
            "q",
            "*:*",
            // , "json.facet", "{f1:{terms:{field:${super_s}, prefix:s, mincount:0 }}}"  // even
            // with mincount=0, we should only see buckets with the prefix
            "facet",
            "true",
            "facet.version",
            "2",
            "facet.field",
            "{!key=f1}${super_s}",
            "facet.prefix",
            "s",
            "facet.mincount",
            "0"),
        "facets=={ 'count':6, "
            + "'f1':{ 'buckets':[{val:spiderman, count:1}, {val:superman, count:1}]} } ");

    // range facet with sub facets and stats
    client.testJQ(
        params(
            p,
            "q",
            "*:*",
            // , "json.facet", "{f:{range:{field:${num_d}, start:-5, end:10, gap:5,   facet:{
            // x:'sum(${num_i})', ny:{query:'${where_s}:NY'}}   }}}"
            "facet",
            "true",
            "facet.version",
            "2",
            "facet.range",
            "{!key=f}${num_d}",
            "facet.range.start",
            "-5",
            "facet.range.end",
            "10",
            "facet.range.gap",
            "5",
            "f.f.facet.stat",
            "x:sum(${num_i})",
            "subfacet.f.query",
            "{!key=ny}${where_s}:NY"),
        "facets=={count:6, f:{buckets:[ {val:-5.0,count:1,x:-5.0,ny:{count:1}}, {val:0.0,count:2,x:5.0,ny:{count:1}}, {val:5.0,count:0 /* ,x:0.0,ny:{count:0} */ } ] } }");

    // test sorting by stat
    client.testJQ(
        params(
            p,
            "q",
            "*:*",
            // , "json.facet", "{f1:{terms:{field:'${cat_s}', sort:'n1 desc',
            // facet:{n1:'sum(${num_d})'}  }}" +
            //    " , f2:{terms:{field:'${cat_s}', sort:'n1 asc', facet:{n1:'sum(${num_d})'}  }} }"
            "facet",
            "true",
            "facet.version",
            "2",
            "facet.field",
            "{!key=f1}${cat_s}",
            "f.f1.facet.sort",
            "n1 desc",
            "facet.stat",
            "n1:sum(${num_d})",
            "facet.field",
            "{!key=f2}${cat_s}",
            "f.f1.facet.sort",
            "n1 asc"),
        "facets=={ 'count':6, "
            + "  f1:{  'buckets':[{ val:'A', count:2, n1:6.0 }, { val:'B', count:3, n1:-3.0}]}"
            + ", f2:{  'buckets':[{ val:'B', count:3, n1:-3.0}, { val:'A', count:2, n1:6.0 }]} }");

    // range facet with sub facets and stats, with "other:all", on subset
    client.testJQ(
        params(
            p,
            "q",
            "id:(3 4 6)",
            // , "json.facet", "{f:{range:{field:${num_d}, start:-5, end:10, gap:5, other:all,
            // facet:{ x:'sum(${num_i})', ny:{query:'${where_s}:NY'}}   }}}"
            "facet",
            "true",
            "facet.version",
            "2",
            "facet.range",
            "{!key=f}${num_d}",
            "facet.range.start",
            "-5",
            "facet.range.end",
            "10",
            "facet.range.gap",
            "5",
            "f.f.facet.stat",
            "x:sum(${num_i})",
            "subfacet.f.query",
            "{!key=ny}${where_s}:NY",
            "facet.range.other",
            "all"),
        "facets=={count:3, f:{buckets:[ {val:-5.0,count:1,x:-5.0,ny:{count:1}}, {val:0.0,count:1,x:3.0,ny:{count:0}}, {val:5.0,count:0 /* ,x:0.0,ny:{count:0} */} ]"
            + ",before: {count:0 /* ,x:0.0,ny:{count:0} */ }"
            + ",after:  {count:0 /* ,x:0.0,ny:{count:0} */}"
            + ",between:{count:2,x:-2.0, ny:{count:1}}"
            + " } }");

    ////////////////////////////////////////////////////////////////////////////////////////////
    // multi-select / exclude tagged filters via excludeTags
    ////////////////////////////////////////////////////////////////////////////////////////////

    // test uncached multi-select (see SOLR-8496)
    client.testJQ(
        params(
            p,
            "q",
            "{!cache=false}*:*",
            "fq",
            "{!tag=doc3,allfilt}-id:3",
            "json.facet",
            "{" + "f1:{${terms} type:terms, field:${cat_s}, domain:{excludeTags:doc3} }  " + "}"),
        "facets=={ count:5, " + " f1:{ buckets:[ {val:B, count:3}, {val:A, count:2} ]  }" + "}");

    // test sub-facets of  empty buckets with domain filter exclusions (canProduceFromEmpty) (see
    // SOLR-9519)
    client.testJQ(
        params(
            p,
            "q",
            "*:*",
            "fq",
            "{!tag=doc3}id:non-exist",
            "fq",
            "{!tag=CATA}${cat_s}:A",
            "json.facet",
            "{"
                + "f1:{${terms} type:terms, field:${cat_s}, domain:{excludeTags:doc3} }  "
                + ",q1 :{type:query, q:'*:*', facet:{ f1:{${terms} type:terms, field:${cat_s}, domain:{excludeTags:doc3} } }  }  "
                + // nested under query
                ",q1a:{type:query, q:'id:4', facet:{ f1:{${terms} type:terms, field:${cat_s}, domain:{excludeTags:doc3} } }  }  "
                + // nested under query, make sure id:4 filter still applies
                ",r1 :{type:range, field:${num_d}, start:0, gap:3, end:5,  facet:{ f1:{${terms} type:terms, field:${cat_s}, domain:{excludeTags:doc3} } }  }  "
                + // nested under range, make sure range constraints still apply
                ",f2:{${terms} type:terms, field:${cat_s}, domain:{filter:'*:*'} }  "
                + // domain filter doesn't widen, so f2 should not appear.
                "}"),
        "facets=={ count:0, "
            + " f1:{ buckets:[ {val:A, count:2} ]  }"
            + ",q1:{ count:0, f1:{buckets:[{val:A, count:2}]} }"
            + ",q1a:{ count:0, f1:{buckets:[{val:A, count:1}]} }"
            + ",r1:{ buckets:[ {val:0.0,count:0,f1:{buckets:[{val:A, count:1}]}}, {val:3.0,count:0,f1:{buckets:[{val:A, count:1}]}} ]  }"
            + "}");

    // nested query facets on subset (with excludeTags)
    client.testJQ(
        params(
            p,
            "q",
            "*:*",
            "fq",
            "{!tag=abc}id:(2 3)",
            "json.facet",
            "{ processEmpty:true,"
                + " f1:{query:{q:'${cat_s}:B', facet:{nj:{query:'${where_s}:NJ'}, ny:{query:'${where_s}:NY'}} , excludeTags:[xyz,qaz]}}"
                + ",f2:{query:{q:'${cat_s}:B', facet:{nj:{query:'${where_s}:NJ'}, ny:{query:'${where_s}:NY'}} , excludeTags:abc }}"
                + ",f3:{query:{q:'${cat_s}:B', facet:{nj:{query:'${where_s}:NJ'}, ny:{query:'${where_s}:NY'}} , excludeTags:'xyz ,abc ,qaz' }}"
                + ",f4:{query:{q:'${cat_s}:B', facet:{nj:{query:'${where_s}:NJ'}, ny:{query:'${where_s}:NY'}} , excludeTags:[xyz , abc , qaz] }}"
                + ",f5:{query:{q:'${cat_s}:B', facet:{nj:{query:'${where_s}:NJ'}, ny:{query:'${where_s}:NY'}} , excludeTags:[xyz,qaz]}}"
                + // this is repeated, but it did fail when a single context was shared among
                // sub-facets
                ",f6:{query:{q:'${cat_s}:B', facet:{processEmpty:true, nj:{query:'${where_s}:NJ'}, ny:{ type:query, q:'${where_s}:NY', excludeTags:abc}}  }}"
                + // exclude in a sub-facet
                ",f7:{query:{q:'${cat_s}:B', facet:{processEmpty:true, nj:{query:'${where_s}:NJ'}, ny:{ type:query, q:'${where_s}:NY', excludeTags:xyz}}  }}"
                + // exclude in a sub-facet that doesn't match
                "}"),
        "facets=={ 'count':2, "
            + " 'f1':{'count':1, 'nj':{'count':1}, 'ny':{'count':0}}"
            + ",'f2':{'count':3, 'nj':{'count':2}, 'ny':{'count':1}}"
            + ",'f3':{'count':3, 'nj':{'count':2}, 'ny':{'count':1}}"
            + ",'f4':{'count':3, 'nj':{'count':2}, 'ny':{'count':1}}"
            + ",'f5':{'count':1, 'nj':{'count':1}, 'ny':{'count':0}}"
            + ",'f6':{'count':1, 'nj':{'count':1}, 'ny':{'count':1}}"
            + ",'f7':{'count':1, 'nj':{'count':1}, 'ny':{'count':0}}"
            + "}");

    // terms facet with nested query facet (with excludeTags, using new format inside domain:{})
    client.testJQ(
        params(
            p,
            "q",
            "{!cache=false}*:*",
            "fq",
            "{!tag=doc6,allfilt}-id:6",
            "fq",
            "{!tag=doc3,allfilt}-id:3",
            "json.facet",
            "{processEmpty:true, "
                + " f0:{${terms} type:terms, field:${cat_s},                                    facet:{nj:{query:'${where_s}:NJ'}} }  "
                + ",f1:{${terms} type:terms, field:${cat_s}, domain:{excludeTags:doc3},   missing:true,  facet:{nj:{query:'${where_s}:NJ'}} }  "
                + ",f2:{${terms} type:terms, field:${cat_s}, domain:{excludeTags:allfilt},missing:true,  facet:{nj:{query:'${where_s}:NJ'}} }  "
                + ",f3:{${terms} type:terms, field:${cat_s}, domain:{excludeTags:doc6},   missing:true,  facet:{nj:{query:'${where_s}:NJ'}} }  "
                + "}"),
        "facets=={ count:4, "
            + " f0:{ buckets:[ {val:A, count:2, nj:{ count:1}}, {val:B, count:2, nj:{count:2}} ] }"
            + ",f1:{ buckets:[ {val:A, count:2, nj:{ count:1}}, {val:B, count:2, nj:{count:2}} ] , missing:{count:1,nj:{count:0}} }"
            + ",f2:{ buckets:[ {val:B, count:3, nj:{ count:2}}, {val:A, count:2, nj:{count:1}} ] , missing:{count:1,nj:{count:0}} }"
            + ",f3:{ buckets:[ {val:B, count:3, nj:{ count:2}}, {val:A, count:2, nj:{count:1}} ] , missing:{count:0} }"
            + "}");

    // range facet with sub facets and stats, with "other:all" (with excludeTags)
    client.testJQ(
        params(
            p,
            "q",
            "*:*",
            "fq",
            "{!tag=doc6,allfilt}-id:6",
            "fq",
            "{!tag=doc3,allfilt}-id:3",
            "json.facet",
            "{processEmpty:true "
                + ", f1:{type:range, field:${num_d}, start:-5, end:10, gap:5, other:all,   facet:{ x:'sum(${num_i})', ny:{query:'${where_s}:NY'}} , domain:{excludeTags:allfilt} }"
                + ", f2:{type:range, field:${num_d}, start:-5, end:10, gap:5, other:all,   facet:{ x:'sum(${num_i})', ny:{query:'${where_s}:NY'}}  }"
                + "}"),
        "facets=={count:4"
            + ",f1:{buckets:[ {val:-5.0,count:1,x:-5.0,ny:{count:1}}, {val:0.0,count:2,x:5.0,ny:{count:1}}, {val:5.0,count:0} ]"
            + ",before: {count:1,x:-5.0,ny:{count:0}}"
            + ",after:  {count:1,x:7.0, ny:{count:0}}"
            + ",between:{count:3,x:0.0, ny:{count:2}} }"
            + ",f2:{buckets:[ {val:-5.0,count:0}, {val:0.0,count:2,x:5.0,ny:{count:1}}, {val:5.0,count:0} ]"
            + ",before: {count:1,x:-5.0,ny:{count:0}}"
            + ",after:  {count:1,x:7.0, ny:{count:0}}"
            + ",between:{count:2,x:5.0, ny:{count:1}} }"
            + "}");

    //
    // facet on numbers
    //
    client.testJQ(
        params(
            p,
            "q",
            "*:*",
            "json.facet",
            "{"
                + " f1:{${terms}  type:field, field:${num_i} }"
                + ",f2:{${terms}  type:field, field:${num_i}, sort:'count asc' }"
                + ",f3:{${terms}  type:field, field:${num_i}, sort:'index asc' }"
                + ",f4:{${terms}  type:field, field:${num_i}, sort:'index desc' }"
                + ",f5:{${terms}  type:field, field:${num_i}, sort:'index desc', limit:1, missing:true, allBuckets:true, numBuckets:true }"
                + ",f6:{${terms}  type:field, field:${num_i}, sort:'index desc', mincount:2, numBuckets:true }"
                + // mincount should not lower numbuckets (since SOLR-10552)
                ",f7:{${terms}  type:field, field:${num_i}, sort:'index desc', offset:2, numBuckets:true }"
                + // test offset
                ",f8:{${terms}  type:field, field:${num_i}, sort:'index desc', offset:100, numBuckets:true }"
                + // test high offset
                ",f9:{${terms}  type:field, field:${num_i}, sort:'x desc', facet:{x:'avg(${num_d})'}, missing:true, allBuckets:true, numBuckets:true }"
                + // test stats
                ",f10:{${terms}  type:field, field:${num_i}, facet:{a:{query:'${cat_s}:A'}}, missing:true, allBuckets:true, numBuckets:true }"
                + // test subfacets
                ",f11:{${terms}  type:field, field:${num_i}, facet:{a:'unique(${num_d})'} ,missing:true, allBuckets:true, sort:'a desc' }"
                + // test subfacet using unique on numeric field (this previously triggered a
                // resizing bug)
                "}"),
        "facets=={count:6 "
            + ",f1:{ buckets:[{val:-5,count:2},{val:2,count:1},{val:3,count:1},{val:7,count:1} ] } "
            + ",f2:{ buckets:[{val:2,count:1},{val:3,count:1},{val:7,count:1},{val:-5,count:2} ] } "
            + ",f3:{ buckets:[{val:-5,count:2},{val:2,count:1},{val:3,count:1},{val:7,count:1} ] } "
            + ",f4:{ buckets:[{val:7,count:1},{val:3,count:1},{val:2,count:1},{val:-5,count:2} ] } "
            + ",f5:{ buckets:[{val:7,count:1}]   , numBuckets:4, allBuckets:{count:5}, missing:{count:1}  } "
            + ",f6:{ buckets:[{val:-5,count:2}]  , numBuckets:4  } "
            + ",f7:{ buckets:[{val:2,count:1},{val:-5,count:2}] , numBuckets:4 } "
            + ",f8:{ buckets:[] , numBuckets:4 } "
            + ",f9:{ buckets:[{val:7,count:1,x:11.0},{val:2,count:1,x:4.0},{val:3,count:1,x:2.0},{val:-5,count:2,x:-7.0} ],  numBuckets:4, allBuckets:{count:5,x:0.6},missing:{count:1,x:0.0} } "
            + // TODO: should missing exclude "x" because no values were collected?
            ",f10:{ buckets:[{val:-5,count:2,a:{count:0}},{val:2,count:1,a:{count:1}},{val:3,count:1,a:{count:1}},{val:7,count:1,a:{count:0}} ],  numBuckets:4, allBuckets:{count:5},missing:{count:1,a:{count:0}} } "
            + ",f11:{ buckets:[{val:-5,count:2,a:2},{val:2,count:1,a:1},{val:3,count:1,a:1},{val:7,count:1,a:1} ] , missing:{count:1,a:0} , allBuckets:{count:5,a:5}  } "
            + "}");

    // facet on a float field - shares same code with integers/longs currently, so we only need to
    // test labels/sorting
    client.testJQ(
        params(
            p,
            "q",
            "*:*",
            "json.facet",
            "{"
                + " f1:{${terms}  type:field, field:${num_d} }"
                + ",f2:{${terms}  type:field, field:${num_d}, sort:'index desc' }"
                + "}"),
        "facets=={count:6 "
            + ",f1:{ buckets:[{val:-9.0,count:1},{val:-5.0,count:1},{val:2.0,count:1},{val:4.0,count:1},{val:11.0,count:1} ] } "
            + ",f2:{ buckets:[{val:11.0,count:1},{val:4.0,count:1},{val:2.0,count:1},{val:-5.0,count:1},{val:-9.0,count:1} ] } "
            + "}");

    // test 0, min/max int/long
    client.testJQ(
        params(
            p,
            "q",
            "*:*",
            "json.facet",
            "{"
                + "  u : 'unique(${Z_num_i})'"
                + ", u2 : 'unique(${Z_num_l})'"
                + ", min1 : 'min(${Z_num_i})', max1 : 'max(${Z_num_i})'"
                + ", min2 : 'min(${Z_num_l})', max2 : 'max(${Z_num_l})'"
                + ", f1:{${terms}  type:field, field:${Z_num_i} }"
                + ", f2:{${terms}  type:field, field:${Z_num_l} }"
                + "}"),
        "facets=={count:6 "
            + ",u:3"
            + ",u2:3"
            + ",min1:"
            + Integer.MIN_VALUE
            + ",max1:"
            + Integer.MAX_VALUE
            + ",min2:"
            + Long.MIN_VALUE
            + ",max2:"
            + Long.MAX_VALUE
            + ",f1:{ buckets:[{val:"
            + Integer.MIN_VALUE
            + ",count:1},{val:0,count:1},{val:"
            + Integer.MAX_VALUE
            + ",count:1}]} "
            + ",f2:{ buckets:[{val:"
            + Long.MIN_VALUE
            + ",count:1},{val:0,count:1},{val:"
            + Long.MAX_VALUE
            + ",count:1}]} "
            + "}");

    // multi-valued integer
    client.testJQ(
        params(
            p,
            "q",
            "*:*",
            "json.facet",
            "{ "
                + " c1:'unique(${num_is})', c2:'hll(${num_is})', c3:'missing(${num_is})'"
                + ", c4:'countvals(${num_is})', c5:'agg(countvals(${num_is}))'"
                + ",f1:{${terms} type:terms, field:${num_is} }  "
                + "}"),
        "facets=={ count:6 "
            + ", c1:5, c2:5, c3:1, c4:8, c5:8"
            + ", f1:{ buckets:[ {val:-1,count:2},{val:0,count:2},{val:3,count:2},{val:-5,count:1},{val:2,count:1}  ] } "
            + "} ");

    // multi-valued float
    client.testJQ(
        params(
            p,
            "q",
            "*:*",
            "json.facet",
            "{ "
                + " c1:'unique(${num_fs})', c2:'hll(${num_fs})', c3:'missing(${num_fs})', c4:'agg(missing(${num_fs}))', c5:'countvals(${num_fs})'"
                + ",f1:{${terms} type:terms, field:${num_fs} }  "
                + "}"),
        "facets=={ count:6 "
            + ", c1:5, c2:5, c3:1, c4:1, c5:8"
            + ", f1:{ buckets:[ {val:-1.5,count:2},{val:0.0,count:2},{val:3.0,count:2},{val:-5.0,count:1},{val:2.0,count:1}  ] } "
            + "} ");

    client.testJQ(
        params(
            p,
            "q",
            "*:*",
            "json.facet",
            "{"
                +
                // "cat0:{type:terms, field:${cat_s}, sort:'count desc', limit:1, overrequest:0}" +
                // // overrequest=0 test needs predictable layout
                "cat1:{type:terms, field:${cat_s}, sort:'count desc', limit:1, overrequest:1}"
                + ",catDef:{type:terms, field:${cat_s}, sort:'count desc', limit:1, overrequest:-1}"
                + // -1 is default overrequest
                ",catBig:{type:terms, field:${cat_s}, sort:'count desc', offset:1, limit:2147483647, overrequest:2147483647}"
                + // make sure overflows don't mess us up
                "}"),
        "facets=={ count:6"
            +
            // ", cat0:{ buckets:[ {val:B,count:3} ] }"
            ", cat1:{ buckets:[ {val:B,count:3} ] }"
            + ", catDef:{ buckets:[ {val:B,count:3} ] }"
            + ", catBig:{ buckets:[ {val:A,count:2} ] }"
            + "}");

    // test filter
    client.testJQ(
        params(
            p,
            "q",
            "*:*",
            "myfilt",
            "${cat_s}:A",
            "ff",
            "-id:1",
            "ff",
            "-id:2",
            "json.facet",
            "{"
                + "t:{${terms} type:terms, field:${cat_s}, domain:{filter:[]} }"
                + // empty filter list
                ",t_filt:{${terms} type:terms, field:${cat_s}, domain:{filter:'${cat_s}:B'} }"
                + ",t_filt2 :{${terms} type:terms, field:${cat_s}, domain:{filter:'{!query v=$myfilt}'} }"
                + // test access to qparser and other query parameters
                ",t_filt2a:{${terms} type:terms, field:${cat_s}, domain:{filter:{param:myfilt} } }"
                + // test filter via "param" type
                ",t_filt3: {${terms} type:terms, field:${cat_s}, domain:{filter:['-id:1','-id:2']} }"
                + ",t_filt3a:{${terms} type:terms, field:${cat_s}, domain:{filter:{param:ff}} }"
                + // test multi-valued query parameter
                ",q:{type:query, q:'${cat_s}:B', domain:{filter:['-id:5']} }"
                + // also tests a top-level negative filter
                ",r:{type:range, field:${num_d}, start:-5, end:10, gap:5, domain:{filter:'-id:4'} }"
                + "}"),
        "facets=={ count:6, "
            + "t        :{ buckets:[ {val:B, count:3}, {val:A, count:2} ] }"
            + ",t_filt  :{ buckets:[ {val:B, count:3}] } "
            + ",t_filt2 :{ buckets:[ {val:A, count:2}] } "
            + ",t_filt2a:{ buckets:[ {val:A, count:2}] } "
            + ",t_filt3 :{ buckets:[ {val:B, count:2}, {val:A, count:1}] } "
            + ",t_filt3a:{ buckets:[ {val:B, count:2}, {val:A, count:1}] } "
            + ",q:{count:2}"
            + ",r:{buckets:[ {val:-5.0,count:1}, {val:0.0,count:1}, {val:5.0,count:0} ] }"
            + "}");

    // test filter using queries from json.queries
    client.testJQ(
        params(
            p,
            "q",
            "*:*",
            "json.queries",
            "{catS:{'#cat_sA': '${cat_s}:A'}, ff:[{'#id_1':'-id:1'},{'#id_2':'-id:2'}]}",
            "json.facet",
            "{"
                + ",t_filt1:{${terms} type:terms, field:${cat_s}, domain:{filter:{param:catS} } }"
                + // test filter via "param" type from .queries
                ",t_filt2:{${terms} type:terms, field:${cat_s}, domain:{filter:{param:ff}} }"
                + // test multi-valued query parameter from .queries
                "}"),
        "facets=={ count:6, "
            + ",t_filt1:{ buckets:[ {val:A, count:2}] } "
            + ",t_filt2:{ buckets:[ {val:B, count:2}, {val:A, count:1}] } "
            + "}");

    // test acc reuse (i.e. reset() method).  This is normally used for stats that are not
    // calculated in the first phase, currently non-sorting stats.
    client.testJQ(
        params(
            p,
            "q",
            "*:*",
            "json.facet",
            "{f1:{type:terms, field:'${cat_s}', facet:{h:'hll(${where_s})' , u:'unique(${where_s})', mind:'min(${num_d})', maxd:'max(${num_d})', mini:'min(${num_i})', maxi:'max(${num_i})'"
                + ", sumd:'sum(${num_d})', avgd:'avg(${num_d})', variance:'variance(${num_d})', stddev:'stddev(${num_d})', missing:'missing(${multi_ss})', vals:'countvals(${multi_ss})'}   }}"),
        "facets=={ 'count':6, "
            + "'f1':{  buckets:[{val:B, count:3, h:2, u:2, mind:-9.0, maxd:11.0, mini:-5, maxi:7,  sumd:-3.0, avgd:-1.0, variance:112.0, stddev:10.583005244258363, missing:0, vals:5},"
            + "                 {val:A, count:2, h:2, u:2, mind:2.0, maxd:4.0,  mini:2, maxi:3, sumd:6.0, avgd:3.0, variance:2.0, stddev:1.4142135623730951, missing:1, vals:1}] } } ");

    // test min/max of string field
    if (where_s.equals("where_s")
        || where_s.equals("where_sd")) { // supports only single valued currently...
      client.testJQ(
          params(
              p,
              "q",
              "*:* -(+${cat_s}:A +${where_s}:NJ)", // make NY the only value in bucket A
              "json.facet",
              "{"
                  + "  f1:{type:terms, field:'${cat_s}', facet:{min:'min(${where_s})', max:'max(${where_s})'}   }"
                  + ", f2:{type:terms, field:'${cat_s}', facet:{min:'min(${where_s})', max:'max(${where_s})'} , sort:'min desc'}"
                  + ", f3:{type:terms, field:'${cat_s}', facet:{min:'min(${where_s})', max:'max(${where_s})'} , sort:'min asc'}"
                  + ", f4:{type:terms, field:'${cat_s}', facet:{min:'min(${super_s})', max:'max(${super_s})'} , sort:'max asc'}"
                  + ", f5:{type:terms, field:'${cat_s}', facet:{min:'min(${super_s})', max:'max(${super_s})'} , sort:'max desc'}"
                  + "}"),
          "facets=={ count:5, "
              + " f1:{ buckets:[{val:B, count:3, min:NJ, max:NY}, {val:A, count:1, min:NY, max:NY}]}"
              + ",f2:{ buckets:[{val:A, count:1, min:NY, max:NY}, {val:B, count:3, min:NJ, max:NY}]}"
              + ",f3:{ buckets:[{val:B, count:3, min:NJ, max:NY}, {val:A, count:1, min:NY, max:NY}]}"
              + ",f4:{ buckets:[{val:B, count:3, min:batman, max:superman}, {val:A, count:1, min:zodiac, max:zodiac}]}"
              + ",f5:{ buckets:[{val:A, count:1, min:zodiac, max:zodiac}, {val:B, count:3, min:batman, max:superman}]}"
              + " } ");
    }

    ////////////////////////////////////////////////////////////////
    // test which phase stats are calculated in
    ////////////////////////////////////////////////////////////////
    if (client.local()) {
      long creates, resets;
      // NOTE: these test the current implementation and may need to be adjusted to match future
      // optimizations (such as calculating N buckets in parallel in the second phase)

      creates = DebugAgg.Acc.creates.get();
      resets = DebugAgg.Acc.resets.get();
      client.testJQ(
          params(
              p,
              "q",
              "*:*",
              "json.facet",
              "{f1:{terms:{${terms_method} field:${super_s}, limit:1, facet:{x:'debug()'}   }}}" // x should be deferred to 2nd phase
              ),
          "facets=={ 'count':6, " + "f1:{  buckets:[{ val:batman, count:1, x:1}]} } ");

      assertEquals(1, DebugAgg.Acc.creates.get() - creates);
      assertTrue(DebugAgg.Acc.resets.get() - resets <= 1);
      // probably "1", but may be special slot for something.  As long as it's not cardinality of
      // the field
      assertTrue(DebugAgg.Acc.last.numSlots <= 2);

      creates = DebugAgg.Acc.creates.get();
      resets = DebugAgg.Acc.resets.get();
      client.testJQ(
          params(
              p,
              "q",
              "*:*",
              "json.facet",
              "{f1:{terms:{${terms_method} field:${super_s}, limit:1, facet:{ x:'debug()'} , sort:'x asc'  }}}" // sorting by x... must be done all at once in first phase
              ),
          "facets=={ 'count':6, " + "f1:{  buckets:[{ val:batman, count:1, x:1}]}" + " } ");

      assertEquals(1, DebugAgg.Acc.creates.get() - creates);
      assertEquals(0, DebugAgg.Acc.resets.get() - resets);
      // all slots should be done in a single shot. there may be more than 5 due to special slots or
      // hashing.
      assertTrue(DebugAgg.Acc.last.numSlots >= 5);

      // When limit:-1, we should do most stats in first phase (SOLR-10634)
      creates = DebugAgg.Acc.creates.get();
      resets = DebugAgg.Acc.resets.get();
      client.testJQ(
          params(
              p,
              "q",
              "*:*",
              "json.facet",
              "{f1:{terms:{${terms_method} field:${super_s}, limit:-1, facet:{x:'debug()'}  }}}"),
          "facets==");

      assertEquals(1, DebugAgg.Acc.creates.get() - creates);
      assertEquals(0, DebugAgg.Acc.resets.get() - resets);
      // all slots should be done in a single shot. there may be more than 5 due to special slots or
      // hashing.
      assertTrue(DebugAgg.Acc.last.numSlots >= 5);

      // Now for a numeric field
      // When limit:-1, we should do most stats in first phase (SOLR-10634)
      creates = DebugAgg.Acc.creates.get();
      resets = DebugAgg.Acc.resets.get();
      client.testJQ(
          params(
              p,
              "q",
              "*:*",
              "json.facet",
              "{f1:{terms:{${terms_method} field:${num_d}, limit:-1, facet:{x:'debug()'}  }}}"),
          "facets==");

      assertEquals(1, DebugAgg.Acc.creates.get() - creates);
      assertEquals(0, DebugAgg.Acc.resets.get() - resets);
      // all slots should be done in a single shot. there may be more than 5 due to special slots or
      // hashing.
      assertTrue(DebugAgg.Acc.last.numSlots >= 5);

      // But if we need to calculate domains anyway, it probably makes sense to calculate most stats
      // in the 2nd phase (along with sub-facets)
      creates = DebugAgg.Acc.creates.get();
      resets = DebugAgg.Acc.resets.get();
      client.testJQ(
          params(
              p,
              "q",
              "*:*",
              "json.facet",
              "{f1:{terms:{${terms_method} field:${super_s}, limit:-1, facet:{ x:'debug()' , y:{terms:${where_s}}   }  }}}"),
          "facets==");

      assertEquals(1, DebugAgg.Acc.creates.get() - creates);
      assertTrue(DebugAgg.Acc.resets.get() - resets >= 4);
      assertTrue(DebugAgg.Acc.last.numSlots <= 2); // probably 1, but could be higher

      // Now with a numeric field
      // But if we need to calculate domains anyway, it probably makes sense to calculate most stats
      // in the 2nd phase (along with sub-facets)
      creates = DebugAgg.Acc.creates.get();
      resets = DebugAgg.Acc.resets.get();
      client.testJQ(
          params(
              p,
              "q",
              "*:*",
              "json.facet",
              "{f1:{terms:{${terms_method} field:${num_d}, limit:-1, facet:{ x:'debug()' , y:{terms:${where_s}}   }  }}}"),
          "facets==");

      assertEquals(1, DebugAgg.Acc.creates.get() - creates);
      assertTrue(DebugAgg.Acc.resets.get() - resets >= 4);
      assertTrue(DebugAgg.Acc.last.numSlots <= 2); // probably 1, but could be higher
    }
    //////////////////////////////////////////////////////////////// end phase testing

    //
    // Refinement should not be needed to get exact results here, so this tests that extra
    // refinement requests are not sent out.  This currently relies on counting the number of times
    // debug() aggregation is parsed... which is somewhat fragile.  Please replace this with
    // something better in the future - perhaps debug level info about number of refinements or
    // additional facet phases.
    //
    for (String facet_field :
        new String[] {
          cat_s, where_s, num_d, num_i, num_is, num_fs, super_s, date, val_b, multi_ss
        }) {
      ModifiableSolrParams test =
          params(
              p,
              "q",
              "id:(1 2)",
              "facet_field",
              facet_field,
              "debug",
              "true",
              "json.facet",
              "{ "
                  + " f1:{type:terms, field:'${facet_field}',  refine:${refine},  facet:{x:'debug()'}   }"
                  + ",f2:{type:terms, method:dvhash, field:'${facet_field}',  refine:${refine},  facet:{x:'debug()'}   }"
                  + ",f3:{type:terms, field:'${facet_field}',  refine:${refine},  facet:{x:'debug()',  y:{type:terms,field:'${facet_field}',refine:${refine}}}   }"
                  + // facet within facet
                  " }");
      long startParses = DebugAgg.parses.get();
      client.testJQ(params(test, "refine", "false"), "facets==" + "");
      long noRefineParses = DebugAgg.parses.get() - startParses;

      startParses = DebugAgg.parses.get();
      client.testJQ(params(test, "refine", "true"), "facets==" + "");
      long refineParses = DebugAgg.parses.get() - startParses;
      assertEquals(noRefineParses, refineParses);
    }
  }

  public void testPrelimSortingSingleNode() throws Exception {
    doTestPrelimSortingSingleNode(false, false);
  }

  public void testPrelimSortingSingleNodeExtraStat() throws Exception {
    doTestPrelimSortingSingleNode(true, false);
  }

  public void testPrelimSortingSingleNodeExtraFacet() throws Exception {
    doTestPrelimSortingSingleNode(false, true);
  }

  public void testPrelimSortingSingleNodeExtraStatAndFacet() throws Exception {
    doTestPrelimSortingSingleNode(true, true);
  }

  /**
   * @see #doTestPrelimSorting
   */
  public void doTestPrelimSortingSingleNode(final boolean extraAgg, final boolean extraSubFacet)
      throws Exception {
    // we're not using Client.localClient because it doesn't provide a SolrClient to
    // use in doTestPrelimSorting -- so instead we make a single node, and don't use any shards
    // param...
    final SolrInstances nodes = new SolrInstances(1, "solrconfig-tlog.xml", "schema_latest.xml");
    try {
      final Client client = nodes.getClient(random().nextInt());
      client.queryDefaults().set("debugQuery", Boolean.toString(random().nextBoolean()));
      doTestPrelimSorting(client, extraAgg, extraSubFacet);
    } finally {
      nodes.stop();
    }
  }

  public void testPrelimSortingDistrib() throws Exception {
    doTestPrelimSortingDistrib(false, false);
  }

  public void testPrelimSortingDistribExtraStat() throws Exception {
    doTestPrelimSortingDistrib(true, false);
  }

  public void testPrelimSortingDistribExtraFacet() throws Exception {
    doTestPrelimSortingDistrib(false, true);
  }

  public void testPrelimSortingDistribExtraStatAndFacet() throws Exception {
    doTestPrelimSortingDistrib(true, true);
  }

  /**
   * @see #doTestPrelimSorting
   */
  public void doTestPrelimSortingDistrib(final boolean extraAgg, final boolean extraSubFacet)
      throws Exception {
    // we only use 2 shards, but we also want to check code paths if one (additional)
    // shard is empty
    final int totalShards = random().nextBoolean() ? 2 : 3;

    final SolrInstances nodes =
        new SolrInstances(totalShards, "solrconfig-tlog.xml", "schema_latest.xml");
    try {
      final Client client = nodes.getClient(random().nextInt());
      client
          .queryDefaults()
          .set(
              "shards", nodes.getShards(),
              "debugQuery", Boolean.toString(random().nextBoolean()));
      doTestPrelimSorting(client, extraAgg, extraSubFacet);
    } finally {
      nodes.stop();
    }
  }

  /**
   * Helper method that indexes a fixed set of docs to exactly <em>two</em> of the SolrClients
   * involved in the current Client such that each shard is identical for the purposes of simplified
   * doc/facet counting/assertions -- if there is only one SolrClient (Client.local) then it sends
   * that single shard twice as many docs so the counts/assertions will be consistent.
   *
   * <p>Note: this test doesn't demonstrate practical uses of prelim_sort. The scenerios it tests
   * are actualy fairly absurd, but help to ensure that edge cases are covered.
   *
   * @param client client to use -- may be local or multishard
   * @param extraAgg if an extra aggregation function should be included, this hits slightly diff
   *     code paths
   * @param extraSubFacet if an extra sub facet should be included, this hits slightly diff code
   *     paths
   */
  public void doTestPrelimSorting(
      final Client client, final boolean extraAgg, final boolean extraSubFacet) throws Exception {

    client.deleteByQuery("*:*", null);

    List<SolrClient> clients = client.getClientProvider().all();

    // carefully craft two balanced shards (assuming we have at least two) and leave any other
    // shards empty to help check the code paths of some shards returning no buckets.
    //
    // if we are in a single node situation, these clients will be the same, and we'll have the same
    // total docs in our collection, but the numShardsWithData will be different
    // (which will affect some assertions)
    final SolrClient shardA = clients.get(0);
    final SolrClient shardB = clients.get(clients.size() - 1);
    final int numShardsWithData = (shardA == shardB) ? 1 : 2;

    // for simplicity, each foo_s "term" exists on each shard in the same number of docs as it's
    // numeric value (so count should be double the term) and bar_i is always 1 per doc (so
    // sum(bar_i) should always be the same as count)
    int id = 0;
    for (int i = 1; i <= 20; i++) {
      for (int j = 1; j <= i; j++) {
        shardA.add(new SolrInputDocument("id", "" + (++id), "foo_s", "foo_" + i, "bar_i", "1"));
        shardB.add(new SolrInputDocument("id", "" + (++id), "foo_s", "foo_" + i, "bar_i", "1"));
      }
    }
    assertEquals(420, id); // sanity check
    client.commit();
    DebugAgg.Acc.collectDocs.set(0);
    DebugAgg.Acc.collectDocSets.set(0);

    // NOTE: sorting by index can cause some optimizations when using type=enum|stream
    // that cause our stat to be collected differently, so we have to account for that when
    // looking at DebugAdd collect stats if/when the test framework picks those
    // ...BUT... this only affects cloud, for single node prelim_sort overrides streaming
    final boolean indexSortDebugAggFudge =
        (1 < numShardsWithData)
            && (FacetField.FacetMethod.DEFAULT_METHOD.equals(FacetField.FacetMethod.STREAM)
                || FacetField.FacetMethod.DEFAULT_METHOD.equals(FacetField.FacetMethod.ENUM));

    final String common =
        "refine:true, type:field, field:'foo_s', facet: { "
            + "x: 'debug(wrap,sum(bar_i))' "
            + (extraAgg ? ", y:'min(bar_i)'" : "")
            + (extraSubFacet ? ", z:{type:query, q:'bar_i:0'}" : "")
            + "}";
    final String yz = (extraAgg ? "y:1, " : "") + (extraSubFacet ? "z:{count:0}, " : "");

    // really basic: top 5 by (prelim_sort) count, (re)sorted by a stat
    client.testJQ(
        params(
            "q",
            "*:*",
            "rows",
            "0",
            "json.facet",
            "{ foo_a:{ "
                + common
                + ", limit:5, overrequest:0, "
                + "          prelim_sort:'count desc', sort:'x asc' }"
                + "  foo_b:{ "
                + common
                + ", limit:5, overrequest:0, "
                + "          prelim_sort:'count asc', sort:'x desc' } }"),
        "facets=={ 'count':420, "
            + "  'foo_a':{ 'buckets':["
            + "    { val:foo_16, count:32, "
            + yz
            + "x:32.0},"
            + "    { val:foo_17, count:34, "
            + yz
            + "x:34.0},"
            + "    { val:foo_18, count:36, "
            + yz
            + "x:36.0},"
            + "    { val:foo_19, count:38, "
            + yz
            + "x:38.0},"
            + "    { val:foo_20, count:40, "
            + yz
            + "x:40.0},"
            + "] },"
            + "  'foo_b':{ 'buckets':["
            + "    { val:foo_5, count:10, "
            + yz
            + "x:10.0},"
            + "    { val:foo_4, count:8,  "
            + yz
            + "x:8.0},"
            + "    { val:foo_3, count:6,  "
            + yz
            + "x:6.0},"
            + "    { val:foo_2, count:4,  "
            + yz
            + "x:4.0},"
            + "    { val:foo_1, count:2,  "
            + yz
            + "x:2.0},"
            + "] },"
            + "}");
    // (re)sorting should prevent 'sum(bar_i)' from being computed for every doc
    // only the choosen buckets should be collected (as a set) once per node...
    assertEqualsAndReset(0, DebugAgg.Acc.collectDocs);
    // 2 facets, 5 bucket, on each shard
    assertEqualsAndReset(numShardsWithData * 2 * 5, DebugAgg.Acc.collectDocSets);

    { // same really basic top 5 by (prelim_sort) count, (re)sorted by a stat -- w/allBuckets:true
      // check code paths with and w/o allBuckets
      // NOTE: allBuckets includes stats, but not other sub-facets...
      final String aout = "allBuckets:{ count:420, " + (extraAgg ? "y:1, " : "") + "x:420.0 }";
      client.testJQ(
          params(
              "q",
              "*:*",
              "rows",
              "0",
              "json.facet",
              "{ foo_a:{ "
                  + common
                  + ", allBuckets:true, limit:5, overrequest:0, "
                  + "          prelim_sort:'count desc', sort:'x asc' }"
                  + "  foo_b:{ "
                  + common
                  + ", allBuckets:true, limit:5, overrequest:0, "
                  + "          prelim_sort:'count asc', sort:'x desc' } }"),
          "facets=={ 'count':420, "
              + "  'foo_a':{ "
              + aout
              + " 'buckets':["
              + "    { val:foo_16, count:32, "
              + yz
              + "x:32.0},"
              + "    { val:foo_17, count:34, "
              + yz
              + "x:34.0},"
              + "    { val:foo_18, count:36, "
              + yz
              + "x:36.0},"
              + "    { val:foo_19, count:38, "
              + yz
              + "x:38.0},"
              + "    { val:foo_20, count:40, "
              + yz
              + "x:40.0},"
              + "] },"
              + "  'foo_b':{ "
              + aout
              + " 'buckets':["
              + "    { val:foo_5, count:10, "
              + yz
              + "x:10.0},"
              + "    { val:foo_4, count:8,  "
              + yz
              + "x:8.0},"
              + "    { val:foo_3, count:6,  "
              + yz
              + "x:6.0},"
              + "    { val:foo_2, count:4,  "
              + yz
              + "x:4.0},"
              + "    { val:foo_1, count:2,  "
              + yz
              + "x:2.0},"
              + "] },"
              + "}");
      // because of allBuckets, we collect every doc on everyshard (x2 facets) in a single "all"
      // slot...
      assertEqualsAndReset(2 * 420, DebugAgg.Acc.collectDocs);
      // ... in addition to collecting each of the choosen buckets (as sets) once per node...
      // 2 facets, 5 bucket, on each shard
      assertEqualsAndReset(numShardsWithData * 2 * 5, DebugAgg.Acc.collectDocSets);
    }

    // pagination (with offset) should happen against the re-sorted list (up to the effective limit)
    client.testJQ(
        params(
            "q",
            "*:*",
            "rows",
            "0",
            "json.facet",
            "{ foo_a:{ "
                + common
                + ", offset:2, limit:3, overrequest:0, "
                + "          prelim_sort:'count desc', sort:'x asc' }"
                + "  foo_b:{ "
                + common
                + ", offset:2, limit:3, overrequest:0, "
                + "          prelim_sort:'count asc', sort:'x desc' } }"),
        "facets=={ 'count':420, "
            + "  'foo_a':{ 'buckets':["
            + "    { val:foo_18, count:36, "
            + yz
            + "x:36.0},"
            + "    { val:foo_19, count:38, "
            + yz
            + "x:38.0},"
            + "    { val:foo_20, count:40, "
            + yz
            + "x:40.0},"
            + "] },"
            + "  'foo_b':{ 'buckets':["
            + "    { val:foo_3, count:6,  "
            + yz
            + "x:6.0},"
            + "    { val:foo_2, count:4,  "
            + yz
            + "x:4.0},"
            + "    { val:foo_1, count:2,  "
            + yz
            + "x:2.0},"
            + "] },"
            + "}");
    assertEqualsAndReset(0, DebugAgg.Acc.collectDocs);
    // 2 facets, 5 buckets (including offset), on each shard
    assertEqualsAndReset(numShardsWithData * 2 * 5, DebugAgg.Acc.collectDocSets);

    // when overrequesting is used, the full list of candidate buckets should be considered
    client.testJQ(
        params(
            "q",
            "*:*",
            "rows",
            "0",
            "json.facet",
            "{ foo_a:{ "
                + common
                + ", limit:5, overrequest:5, "
                + "          prelim_sort:'count desc', sort:'x asc' }"
                + "  foo_b:{ "
                + common
                + ", limit:5, overrequest:5, "
                + "          prelim_sort:'count asc', sort:'x desc' } }"),
        "facets=={ 'count':420, "
            + "  'foo_a':{ 'buckets':["
            + "    { val:foo_11, count:22, "
            + yz
            + "x:22.0},"
            + "    { val:foo_12, count:24, "
            + yz
            + "x:24.0},"
            + "    { val:foo_13, count:26, "
            + yz
            + "x:26.0},"
            + "    { val:foo_14, count:28, "
            + yz
            + "x:28.0},"
            + "    { val:foo_15, count:30, "
            + yz
            + "x:30.0},"
            + "] },"
            + "  'foo_b':{ 'buckets':["
            + "    { val:foo_10, count:20, "
            + yz
            + "x:20.0},"
            + "    { val:foo_9, count:18,  "
            + yz
            + "x:18.0},"
            + "    { val:foo_8, count:16,  "
            + yz
            + "x:16.0},"
            + "    { val:foo_7, count:14,  "
            + yz
            + "x:14.0},"
            + "    { val:foo_6, count:12,  "
            + yz
            + "x:12.0},"
            + "] },"
            + "}");
    assertEqualsAndReset(0, DebugAgg.Acc.collectDocs);
    // 2 facets, 10 buckets (including overrequest), on each shard
    assertEqualsAndReset(numShardsWithData * 2 * 10, DebugAgg.Acc.collectDocSets);

    { // for an (effectively) unlimited facet, then from the black box perspective of the client,
      // preliminary sorting should be completely ignored...
      final StringBuilder expected =
          new StringBuilder("facets=={ 'count':420, 'foo_a':{ 'buckets':[\n");
      for (int i = 20; 0 < i; i--) {
        final int x = i * 2;
        expected.append("{ val:foo_" + i + ", count:" + x + ", " + yz + "x:" + x + ".0},\n");
      }
      expected.append("] } }");
      for (int limit : Arrays.asList(-1, 100000)) {
        for (String sortOpts :
            Arrays.asList(
                "sort:'x desc'",
                "prelim_sort:'count asc', sort:'x desc'",
                "prelim_sort:'index asc', sort:'x desc'")) {
          final String snippet = "limit: " + limit + ", " + sortOpts;
          client.testJQ(
              params(
                  "q",
                  "*:*",
                  "rows",
                  "0",
                  "json.facet",
                  "{ foo_a:{ " + common + ", " + snippet + "}}"),
              expected.toString());

          // the only difference from a white box perspective, is when/if we are
          // optimized to use the sort SlotAcc during collection instead of the prelim_sort
          // SlotAcc...
          // (ie: sub facet preventing single pass (re)sort in single node mode)
          if (((0 < limit || extraSubFacet) && snippet.contains("prelim_sort"))
              && !(indexSortDebugAggFudge && snippet.contains("index asc"))) {
            // by-pass single pass collection, do everything as sets...
            assertEqualsAndReset(snippet, numShardsWithData * 20, DebugAgg.Acc.collectDocSets);
            assertEqualsAndReset(snippet, 0, DebugAgg.Acc.collectDocs);
          } else { // simple sort on x, or optimized single pass (re)sort, or indexSortDebugAggFudge
            // no sets should have been (post) collected for our stat
            assertEqualsAndReset(snippet, 0, DebugAgg.Acc.collectDocSets);
            // every doc should be collected...
            assertEqualsAndReset(snippet, 420, DebugAgg.Acc.collectDocs);
          }
        }
      }
    }

    // test all permutations of (prelim_sort | sort) on (index | count | stat) since there are
    // custom sort codepaths for index & count that work differnetly then general stats
    //
    // NOTE: there's very little value in re-sort by count/index after prelim_sort on something more
    // complex, typically better to just ignore the prelim_sort, but we're testing it for
    // completeness (and because you *might* want to prelim_sort by some function, for the purpose
    // of "sampling" the top results and then (re)sorting by count/index)
    for (String numSort : Arrays.asList("count", "x")) { // equivalent ordering
      client.testJQ(
          params(
              "q",
              "*:*",
              "rows",
              "0",
              "json.facet",
              "{ foo_a:{ "
                  + common
                  + ", limit:10, overrequest:0, "
                  + "          prelim_sort:'"
                  + numSort
                  + " asc', sort:'index desc' }"
                  + "  foo_b:{ "
                  + common
                  + ", limit:10, overrequest:0, "
                  + "          prelim_sort:'index asc', sort:'"
                  + numSort
                  + " desc' } }"),
          "facets=={ 'count':420, "
              + "  'foo_a':{ 'buckets':["
              + "    { val:foo_9,  count:18, "
              + yz
              + "x:18.0},"
              + "    { val:foo_8,  count:16, "
              + yz
              + "x:16.0},"
              + "    { val:foo_7,  count:14, "
              + yz
              + "x:14.0},"
              + "    { val:foo_6,  count:12, "
              + yz
              + "x:12.0},"
              + "    { val:foo_5,  count:10, "
              + yz
              + "x:10.0},"
              + "    { val:foo_4,  count:8,  "
              + yz
              + "x:8.0},"
              + "    { val:foo_3,  count:6,  "
              + yz
              + "x:6.0},"
              + "    { val:foo_2,  count:4,  "
              + yz
              + "x:4.0},"
              + "    { val:foo_10, count:20, "
              + yz
              + "x:20.0},"
              + "    { val:foo_1,  count:2,  "
              + yz
              + "x:2.0},"
              + "] },"
              + "  'foo_b':{ 'buckets':["
              + "    { val:foo_18, count:36, "
              + yz
              + "x:36.0},"
              + "    { val:foo_17, count:34, "
              + yz
              + "x:34.0},"
              + "    { val:foo_16, count:32, "
              + yz
              + "x:32.0},"
              + "    { val:foo_15, count:30, "
              + yz
              + "x:30.0},"
              + "    { val:foo_14, count:28, "
              + yz
              + "x:28.0},"
              + "    { val:foo_13, count:26, "
              + yz
              + "x:26.0},"
              + "    { val:foo_12, count:24, "
              + yz
              + "x:24.0},"
              + "    { val:foo_11, count:22, "
              + yz
              + "x:22.0},"
              + "    { val:foo_10, count:20, "
              + yz
              + "x:20.0},"
              + "    { val:foo_1,  count:2,  "
              + yz
              + "x:2.0},"
              + "] },"
              + "}");
      // since these behave differently, defer DebugAgg counter checks until all are done...
    }
    // These 3 permutations defer the computation of x as docsets,
    // so it's 3 x (10 buckets on each shard) (but 0 direct docs)
    //      prelim_sort:count, sort:index
    //      prelim_sort:index, sort:x
    //      prelim_sort:index, sort:count
    // ...except when streaming, prelim_sort:index does no docsets.
    assertEqualsAndReset(
        (indexSortDebugAggFudge ? 1 : 3) * numShardsWithData * 10, DebugAgg.Acc.collectDocSets);
    // This is the only situation that should (always) result in every doc being collected (but 0
    // docsets)...
    //      prelim_sort:x,     sort:index
    // ...but the (2) prelim_sort:index streaming situations above will also cause all the docs in
    // the first
    // 10+1 buckets to be collected (enum checks limit+1) to know if there are "more"...
    assertEqualsAndReset(
        420
            + (indexSortDebugAggFudge
                ? 2 * numShardsWithData * (1 + 10 + 11 + 12 + 13 + 14 + 15 + 16 + 17 + 18 + 19)
                : 0),
        DebugAgg.Acc.collectDocs);

    // sanity check of prelim_sorting in a sub facet
    client.testJQ(
        params(
            "q",
            "*:*",
            "rows",
            "0",
            "json.facet",
            "{ bar:{ type:query, query:'foo_s:[foo_10 TO foo_19]', facet: {"
                + "        foo:{ "
                + common
                + ", limit:5, overrequest:0, "
                + "              prelim_sort:'count desc', sort:'x asc' } } } }"),
        "facets=={ 'count':420, "
            + " 'bar':{ 'count':290, "
            + "    'foo':{ 'buckets':["
            + "      { val:foo_15, count:30, "
            + yz
            + "x:30.0},"
            + "      { val:foo_16, count:32, "
            + yz
            + "x:32.0},"
            + "      { val:foo_17, count:34, "
            + yz
            + "x:34.0},"
            + "      { val:foo_18, count:36, "
            + yz
            + "x:36.0},"
            + "      { val:foo_19, count:38, "
            + yz
            + "x:38.0},"
            + "    ] },"
            + "  },"
            + "}");
    // the prelim_sort should prevent 'sum(bar_i)' from being computed for every doc
    // only the chosen buckets should be collected (as a set) once per node...
    assertEqualsAndReset(0, DebugAgg.Acc.collectDocs);
    // 5 bucket, on each shard
    assertEqualsAndReset(numShardsWithData * 5, DebugAgg.Acc.collectDocSets);

    { // check how deferred stats are handled

      // here we'll prelim_sort & sort on things that are both "not x" and using the debug()
      // counters (wrapping x) to assert that 'x' is correctly deferred and only collected for the
      // final top buckets
      final List<String> sorts = new ArrayList<String>(Arrays.asList("index asc", "count asc"));
      if (extraAgg) {
        sorts.add("y asc"); // same for every bucket, but index order tiebreaker should kick in
      }
      for (String s : sorts) {
        client.testJQ(
            params(
                "q",
                "*:*",
                "rows",
                "0",
                "json.facet",
                "{ foo:{ "
                    + common
                    + ", limit:5, overrequest:0, "
                    + "          prelim_sort:'count desc', sort:'"
                    + s
                    + "' } }"),
            "facets=={ 'count':420, "
                + "  'foo':{ 'buckets':["
                + "    { val:foo_16, count:32, "
                + yz
                + "x:32.0},"
                + "    { val:foo_17, count:34, "
                + yz
                + "x:34.0},"
                + "    { val:foo_18, count:36, "
                + yz
                + "x:36.0},"
                + "    { val:foo_19, count:38, "
                + yz
                + "x:38.0},"
                + "    { val:foo_20, count:40, "
                + yz
                + "x:40.0},"
                + "] } }");
        // Neither prelim_sort nor sort should need 'sum(bar_i)' to be computed for every doc
        // only the chosen buckets should be collected (as a set) once per node...
        assertEqualsAndReset(0, DebugAgg.Acc.collectDocs);
        // 5 bucket, on each shard
        assertEqualsAndReset(numShardsWithData * 5, DebugAgg.Acc.collectDocSets);
      }
    }
  }

  @Test
  public void testOverrequest() throws Exception {
    initServers();
    Client client = servers.getClient(random().nextInt());
    client
        .queryDefaults()
        .set("shards", servers.getShards())
        .set("debugQuery", Boolean.toString(random().nextBoolean()));

    List<SolrClient> clients = client.getClientProvider().all();
    assertTrue(clients.size() >= 3);

    client.deleteByQuery("*:*", null);

    ModifiableSolrParams p = params("cat_s", "cat_s");
    String cat_s = p.get("cat_s");

    clients.get(0).add(sdoc("id", "1", cat_s, "A")); // A will win tiebreak
    clients.get(0).add(sdoc("id", "2", cat_s, "B"));

    clients.get(1).add(sdoc("id", "3", cat_s, "B"));
    clients.get(1).add(sdoc("id", "4", cat_s, "A")); // A will win tiebreak

    clients.get(2).add(sdoc("id", "5", cat_s, "B"));
    clients.get(2).add(sdoc("id", "6", cat_s, "B"));

    client.commit();

    // Shard responses should be A=1, A=1, B=2, merged should be "A=2, B=2" hence A wins tiebreak

    client.testJQ(
        params(
            p,
            "q",
            "*:*",
            "json.facet",
            "{"
                + "cat0:{type:terms, field:${cat_s}, sort:'count desc', limit:1, overrequest:0}"
                + ",cat1:{type:terms, field:${cat_s}, sort:'count desc', limit:1, overrequest:1}"
                + ",catDef:{type:terms, field:${cat_s}, sort:'count desc', limit:1, overrequest:-1}"
                + // -1 is default overrequest
                ",catBig:{type:terms, field:${cat_s}, sort:'count desc', offset:1, limit:2147483647, overrequest:2147483647}"
                + // make sure overflows don't mess us up
                "}"),
        "facets=={ count:6"
            + ", cat0:{ buckets:[ {val:A,count:2} ] }"
            + // with no overrequest, we incorrectly conclude that A is the top bucket
            ", cat1:{ buckets:[ {val:B,count:4} ] }"
            + ", catDef:{ buckets:[ {val:B,count:4} ] }"
            + ", catBig:{ buckets:[ {val:A,count:2} ] }"
            + "}");
  }

  @Test
  public void testBigger() throws Exception {
    ModifiableSolrParams p = params("rows", "0", "cat_s", "cat_ss", "where_s", "where_ss");
    //    doBigger(Client.localClient, p);

    initServers();
    Client client = servers.getClient(random().nextInt());
    client.queryDefaults().set("shards", servers.getShards());
    doBigger(client, p);
  }

  private String getId(int id) {
    return String.format(Locale.US, "%05d", id);
  }

  public void doBigger(Client client, ModifiableSolrParams p) throws Exception {
    MacroExpander m = new MacroExpander(p.getMap());

    String cat_s = m.expand("${cat_s}");
    String where_s = m.expand("${where_s}");

    client.deleteByQuery("*:*", null);

    Random r = new Random(0); // make deterministic
    int numCat = 1;
    int numWhere = 2000000000;
    int commitPercent = 10;
    int ndocs = 1000;

    Map<Integer, Map<Integer, List<Integer>>> model = new HashMap<>(); // cat->where->list<ids>
    for (int i = 0; i < ndocs; i++) {
      Integer cat = r.nextInt(numCat);
      Integer where = r.nextInt(numWhere);
      client.add(sdoc("id", getId(i), cat_s, cat, where_s, where), null);
      Map<Integer, List<Integer>> sub = model.get(cat);
      if (sub == null) {
        sub = new HashMap<>();
        model.put(cat, sub);
      }
      List<Integer> ids = sub.get(where);
      if (ids == null) {
        ids = new ArrayList<>();
        sub.put(where, ids);
      }
      ids.add(i);

      if (r.nextInt(100) < commitPercent) {
        client.commit();
      }
    }

    client.commit();

    int sz = model.get(0).size();

    client.testJQ(
        params(
            p,
            "q",
            "*:*",
            "json.facet",
            "{f1:{type:terms, field:${cat_s}, limit:2, facet:{x:'unique($where_s)'}  }}"),
        "facets=={ 'count':"
            + ndocs
            + ","
            + "'f1':{  'buckets':[{ 'val':'0', 'count':"
            + ndocs
            + ", x:"
            + sz
            + " }]} } ");

    if (client.local()) {
      // distrib estimation prob won't match
      client.testJQ(
          params(
              p,
              "q",
              "*:*",
              "json.facet",
              "{f1:{type:terms, field:${cat_s}, limit:2, facet:{x:'hll($where_s)'}  }}"),
          "facets=={ 'count':"
              + ndocs
              + ","
              + "'f1':{  'buckets':[{ 'val':'0', 'count':"
              + ndocs
              + ", x:"
              + sz
              + " }]} } ");
    }

    client.testJQ(
        params(p, "q", "*:*", "json.facet", "{f1:{type:terms, field:id, limit:1, offset:990}}"),
        "facets=={ 'count':" + ndocs + "," + "'f1':{buckets:[{val:'00990',count:1}]}} ");

    for (int i = 0; i < 20; i++) {
      int off = random().nextInt(ndocs);
      client.testJQ(
          params(
              p,
              "q",
              "*:*",
              "off",
              Integer.toString(off),
              "json.facet",
              "{f1:{type:terms, field:id, limit:1, offset:${off}}}"),
          "facets=={ 'count':"
              + ndocs
              + ","
              + "'f1':{buckets:[{val:'"
              + getId(off)
              + "',count:1}]}} ");
    }
  }

  public void testTolerant() throws Exception {
    initServers();
    Client client = servers.getClient(random().nextInt());
    client
        .queryDefaults()
        .set("shards", servers.getShards() + "," + DEAD_HOST_1 + "/ignore_exception");
    indexSimple(client);

    try {
      client.testJQ(
          params(
              "ignore_exception",
              "true",
              "shards.tolerant",
              "false",
              "q",
              "*:*",
              "json.facet",
              "{f:{type:terms, field:cat_s}}"),
          "facets=={ count:6," + "f:{ buckets:[{val:B,count:3},{val:A,count:2}] }" + "}");
      fail("we should have failed");
    } catch (Exception e) {
      // ok
    }

    client.testJQ(
        params(
            "ignore_exception",
            "true",
            "shards.tolerant",
            "true",
            "q",
            "*:*",
            "json.facet",
            "{f:{type:terms, field:cat_s}}"),
        "facets=={ count:6," + "f:{ buckets:[{val:B,count:3},{val:A,count:2}] }" + "}");
  }

  @Test
  public void testBlockJoin() throws Exception {
    doBlockJoin(Client.localClient());
  }

  public void doBlockJoin(Client client) throws Exception {
    ModifiableSolrParams p = params("rows", "0");

    client.deleteByQuery("*:*", null);

    SolrInputDocument parent;
    parent = sdoc("id", "1", "type_s", "book", "book_s", "A", "v_t", "q");
    client.add(parent, null);

    parent = sdoc("id", "2", "type_s", "book", "book_s", "B", "v_t", "q w");
    parent.addChildDocument(sdoc("id", "2.1", "type_s", "page", "page_s", "a", "v_t", "x y z"));
    parent.addChildDocument(sdoc("id", "2.2", "type_s", "page", "page_s", "b", "v_t", "x y  "));
    parent.addChildDocument(sdoc("id", "2.3", "type_s", "page", "page_s", "c", "v_t", "  y z"));
    client.add(parent, null);

    parent = sdoc("id", "3", "type_s", "book", "book_s", "C", "v_t", "q w e");
    parent.addChildDocument(sdoc("id", "3.1", "type_s", "page", "page_s", "d", "v_t", "x    "));
    parent.addChildDocument(sdoc("id", "3.2", "type_s", "page", "page_s", "e", "v_t", "  y  "));
    parent.addChildDocument(sdoc("id", "3.3", "type_s", "page", "page_s", "f", "v_t", "    z"));
    client.add(parent, null);

    parent = sdoc("id", "4", "type_s", "book", "book_s", "D", "v_t", "e");
    client.add(parent, null);

    client.commit();

    client.testJQ(
        params(
            p,
            "q",
            "*:*",
            "json.facet",
            "{ "
                + "pages:{ type:query, domain:{blockChildren:'type_s:book'} , facet:{ x:{field:v_t} } }"
                + ",pages2:{type:terms, field:v_t, domain:{blockChildren:'type_s:book'} }"
                + ",books:{ type:query, domain:{blockParent:'type_s:book'}  , facet:{ x:{field:v_t} } }"
                + ",books2:{type:terms, field:v_t, domain:{blockParent:'type_s:book'} }"
                + ",pageof3:{ type:query, q:'id:3', facet : { x : { type:terms, field:page_s, domain:{blockChildren:'type_s:book'}}} }"
                + ",bookof22:{ type:query, q:'id:2.2', facet : { x : { type:terms, field:book_s, domain:{blockParent:'type_s:book'}}} }"
                + ",missing_blockParent:{ type:query, domain:{blockParent:'type_s:does_not_exist'} }"
                + ",missing_blockChildren:{ type:query, domain:{blockChildren:'type_s:does_not_exist'} }"
                + "}"),
        "facets=={ count:10"
            + ", pages:{count:6 , x:{buckets:[ {val:y,count:4},{val:x,count:3},{val:z,count:3} ]}  }"
            + ", pages2:{ buckets:[ {val:y,count:4},{val:x,count:3},{val:z,count:3} ] }"
            + ", books:{count:4 , x:{buckets:[ {val:q,count:3},{val:e,count:2},{val:w,count:2} ]}  }"
            + ", books2:{ buckets:[ {val:q,count:3},{val:e,count:2},{val:w,count:2} ] }"
            + ", pageof3:{count:1 , x:{buckets:[ {val:d,count:1},{val:e,count:1},{val:f,count:1} ]}  }"
            + ", bookof22:{count:1 , x:{buckets:[ {val:B,count:1} ]}  }"
            + ", missing_blockParent:{count:0}"
            + ", missing_blockChildren:{count:0}"
            + "}");

    // no matches in base query
    client.testJQ(
        params(
            "q",
            "no_match_s:NO_MATCHES",
            "json.facet",
            "{ processEmpty:true,"
                + "pages:{ type:query, domain:{blockChildren:'type_s:book'} }"
                + ",books:{ type:query, domain:{blockParent:'type_s:book'} }"
                + "}"),
        "facets=={ count:0" + ", pages:{count:0}" + ", books:{count:0}" + "}");

    // test facet on children nested under terms facet on parents
    client.testJQ(
        params(
            "q",
            "*:*",
            "json.facet",
            "{"
                + "books:{ type:terms, field:book_s, facet:{ pages:{type:terms, field:v_t, domain:{blockChildren:'type_s:book'}} } }"
                + "}"),
        "facets=={ count:10"
            + ", books:{buckets:[{val:A,count:1,pages:{buckets:[]}}"
            + "                 ,{val:B,count:1,pages:{buckets:[{val:y,count:3},{val:x,count:2},{val:z,count:2}]}}"
            + "                 ,{val:C,count:1,pages:{buckets:[{val:x,count:1},{val:y,count:1},{val:z,count:1}]}}"
            + "                 ,{val:D,count:1,pages:{buckets:[]}}"
            + "] }"
            + "}");

    // test filter after block join
    client.testJQ(
        params(
            p,
            "q",
            "*:*",
            "json.facet",
            "{ "
                + "pages1:{type:terms, field:v_t, domain:{blockChildren:'type_s:book', filter:'*:*'} }"
                + ",pages2:{type:terms, field:v_t, domain:{blockChildren:'type_s:book', filter:'-id:3.1'} }"
                + ",books:{type:terms, field:v_t, domain:{blockParent:'type_s:book', filter:'*:*'} }"
                + ",books2:{type:terms, field:v_t, domain:{blockParent:'type_s:book', filter:'id:1'} }"
                + "}"),
        "facets=={ count:10"
            + ", pages1:{ buckets:[ {val:y,count:4},{val:x,count:3},{val:z,count:3} ] }"
            + ", pages2:{ buckets:[ {val:y,count:4},{val:z,count:3},{val:x,count:2} ] }"
            + ", books:{ buckets:[ {val:q,count:3},{val:e,count:2},{val:w,count:2} ] }"
            + ", books2:{ buckets:[ {val:q,count:1} ] }"
            + "}");

    // test other various ways to get filters
    client.testJQ(
        params(
            p,
            "q",
            "*:*",
            "f1",
            "-id:3.1",
            "f2",
            "id:1",
            "json.facet",
            "{ "
                + "pages1:{type:terms, field:v_t, domain:{blockChildren:'type_s:book', filter:[]} }"
                + ",pages2:{type:terms, field:v_t, domain:{blockChildren:'type_s:book', filter:{param:f1} } }"
                + ",books:{type:terms, field:v_t, domain:{blockParent:'type_s:book', filter:[{param:q},{param:missing_param}]} }"
                + ",books2:{type:terms, field:v_t, domain:{blockParent:'type_s:book', filter:[{param:f2}] } }"
                + "}"),
        "facets=={ count:10"
            + ", pages1:{ buckets:[ {val:y,count:4},{val:x,count:3},{val:z,count:3} ] }"
            + ", pages2:{ buckets:[ {val:y,count:4},{val:z,count:3},{val:x,count:2} ] }"
            + ", books:{ buckets:[ {val:q,count:3},{val:e,count:2},{val:w,count:2} ] }"
            + ", books2:{ buckets:[ {val:q,count:1} ] }"
            + "}");
  }

  /** An explicit test for unique*(_root_) across all methods */
  public void testUniquesForMethod() throws Exception {
    final Client client = Client.localClient();

    final SolrParams p = params("rows", "0");

    client.deleteByQuery("*:*", null);

    SolrInputDocument parent;
    parent = sdoc("id", "1", "type_s", "book", "book_s", "A", "v_t", "q");
    client.add(parent, null);

    parent = sdoc("id", "2", "type_s", "book", "book_s", "B", "v_t", "q w");
    parent.addChildDocument(sdoc("id", "2.1", "type_s", "page", "page_s", "a", "v_t", "x y z"));
    parent.addChildDocument(sdoc("id", "2.2", "type_s", "page", "page_s", "a", "v_t", "x1   z"));
    parent.addChildDocument(sdoc("id", "2.3", "type_s", "page", "page_s", "a", "v_t", "x2   z"));
    parent.addChildDocument(sdoc("id", "2.4", "type_s", "page", "page_s", "b", "v_t", "x y  "));
    parent.addChildDocument(sdoc("id", "2.5", "type_s", "page", "page_s", "c", "v_t", "  y z"));
    parent.addChildDocument(sdoc("id", "2.6", "type_s", "page", "page_s", "c", "v_t", "    z"));
    client.add(parent, null);

    parent = sdoc("id", "3", "type_s", "book", "book_s", "C", "v_t", "q w e");
    parent.addChildDocument(sdoc("id", "3.1", "type_s", "page", "page_s", "b", "v_t", "x y  "));
    parent.addChildDocument(sdoc("id", "3.2", "type_s", "page", "page_s", "d", "v_t", "x    "));
    parent.addChildDocument(sdoc("id", "3.3", "type_s", "page", "page_s", "e", "v_t", "  y  "));
    parent.addChildDocument(sdoc("id", "3.4", "type_s", "page", "page_s", "f", "v_t", "    z"));
    client.add(parent, null);

    parent = sdoc("id", "4", "type_s", "book", "book_s", "D", "v_t", "e");
    client.add(parent, null);

    client.commit();

    client.testJQ(
        params(
            p,
            "q",
            "type_s:page",
            "json.facet",
            "{"
                + "  types: {"
                + "    type:terms,"
                + "    field:type_s,"
                + "    limit:-1,"
                + "    facet: {"
                + "           in_books: \"unique(_root_)\","
                + "           via_field:\"uniqueBlock(_root_)\","
                + "           via_query:\"uniqueBlock({!v=type_s:book})\" }"
                + "  },"
                + "  pages: {"
                + "    type:terms,"
                + "    field:page_s,"
                + "    limit:-1,"
                + "    facet: {"
                + "           in_books: \"unique(_root_)\","
                + "           via_field:\"uniqueBlock(_root_)\","
                + "           via_query:\"uniqueBlock({!v=type_s:book})\" }"
                + "  }"
                + "}"),
        "response=={numFound:10,start:0,numFoundExact:true,docs:[]}",
        "facets=={ count:10,"
            + "types:{"
            + "    buckets:[ {val:page, count:10, in_books:2, via_field:2, via_query:2 } ]}"
            + "pages:{"
            + "    buckets:[ "
            + "     {val:a, count:3, in_books:1, via_field:1, via_query:1},"
            + "     {val:b, count:2, in_books:2, via_field:2, via_query:2},"
            + "     {val:c, count:2, in_books:1, via_field:1, via_query:1},"
            + "     {val:d, count:1, in_books:1, via_field:1, via_query:1},"
            + "     {val:e, count:1, in_books:1, via_field:1, via_query:1},"
            + "     {val:f, count:1, in_books:1, via_field:1, via_query:1}"
            + "    ]}"
            + "}");
  }

  /**
   * Similar to {@link #testBlockJoin} but uses query time joining.
   *
   * <p>(asserts are slightly diff because if a query matches multiple types of documents, blockJoin
   * domain switches to parent/child domains preserve any existing parent/children from the original
   * domain - eg: when q=*:*)
   */
  public void testQueryJoinBooksAndPages() throws Exception {

    final Client client = Client.localClient();

    final SolrParams p = params("rows", "0");

    client.deleteByQuery("*:*", null);

    // build up a list of the docs we want to test with
    List<SolrInputDocument> docsToAdd = new ArrayList<>(10);
    docsToAdd.add(sdoc("id", "1", "type_s", "book", "book_s", "A", "v_t", "q"));

    docsToAdd.add(sdoc("id", "2", "type_s", "book", "book_s", "B", "v_t", "q w"));
    docsToAdd.add(
        sdoc("book_id_s", "2", "id", "2.1", "type_s", "page", "page_s", "a", "v_t", "x y z"));
    docsToAdd.add(
        sdoc("book_id_s", "2", "id", "2.2", "type_s", "page", "page_s", "b", "v_t", "x y  "));
    docsToAdd.add(
        sdoc("book_id_s", "2", "id", "2.3", "type_s", "page", "page_s", "c", "v_t", "  y z"));

    docsToAdd.add(sdoc("id", "3", "type_s", "book", "book_s", "C", "v_t", "q w e"));
    docsToAdd.add(
        sdoc("book_id_s", "3", "id", "3.1", "type_s", "page", "page_s", "d", "v_t", "x    "));
    docsToAdd.add(
        sdoc("book_id_s", "3", "id", "3.2", "type_s", "page", "page_s", "e", "v_t", "  y  "));
    docsToAdd.add(
        sdoc("book_id_s", "3", "id", "3.3", "type_s", "page", "page_s", "f", "v_t", "    z"));

    docsToAdd.add(sdoc("id", "4", "type_s", "book", "book_s", "D", "v_t", "e"));

    // shuffle the docs since order shouldn't matter
    Collections.shuffle(docsToAdd, random());
    for (SolrInputDocument doc : docsToAdd) {
      client.add(doc, null);
    }
    client.commit();

    // the domains we'll be testing, initially setup for block join
    final String toChildren = "join: { from:'id', to:'book_id_s' }";
    final String toParents = "join: { from:'book_id_s', to:'id' }";
    final String toBogusChildren = "join: { from:'id', to:'does_not_exist_s' }";
    final String toBogusParents = "join: { from:'book_id_s', to:'does_not_exist_s' }";

    client.testJQ(
        params(
            p,
            "q",
            "*:*",
            "json.facet",
            "{ "
                + "pages:{ type:query, domain:{"
                + toChildren
                + "} , facet:{ x:{field:v_t} } }"
                + ",pages2:{type:terms, field:v_t, domain:{"
                + toChildren
                + "} }"
                + ",books:{ type:query, domain:{"
                + toParents
                + "}  , facet:{ x:{field:v_t} } }"
                + ",books2:{type:terms, field:v_t, domain:{"
                + toParents
                + "} }"
                + ",pageof3:{ type:query, q:'id:3', facet : { x : { type:terms, field:page_s, domain:{"
                + toChildren
                + "}}} }"
                + ",bookof22:{ type:query, q:'id:2.2', facet : { x : { type:terms, field:book_s, domain:{"
                + toParents
                + "}}} }"
                + ",missing_Parents:{ type:query, domain:{"
                + toBogusParents
                + "} }"
                + ",missing_Children:{ type:query, domain:{"
                + toBogusChildren
                + "} }"
                + "}"),
        "facets=={ count:10"
            + ", pages:{count:6 , x:{buckets:[ {val:y,count:4},{val:x,count:3},{val:z,count:3} ]}  }"
            + ", pages2:{ buckets:[ {val:y,count:4},{val:x,count:3},{val:z,count:3} ] }"
            + ", books:{count:2 , x:{buckets:[ {val:q,count:2},{val:w,count:2},{val:e,count:1} ]}  }"
            + ", books2:{ buckets:[ {val:q,count:2},{val:w,count:2},{val:e,count:1} ] }"
            + ", pageof3:{count:1 , x:{buckets:[ {val:d,count:1},{val:e,count:1},{val:f,count:1} ]}  }"
            + ", bookof22:{count:1 , x:{buckets:[ {val:B,count:1} ]}  }"
            + ", missing_Parents:{count:0}"
            + ", missing_Children:{count:0}"
            + "}");

    // no matches in base query
    client.testJQ(
        params(
            "q",
            "no_match_s:NO_MATCHES",
            "json.facet",
            "{ processEmpty:true,"
                + "pages:{ type:query, domain:{"
                + toChildren
                + "} }"
                + ",books:{ type:query, domain:{"
                + toParents
                + "} }"
                + "}"),
        "facets=={ count:0" + ", pages:{count:0}" + ", books:{count:0}" + "}");

    // test facet on children nested under terms facet on parents
    client.testJQ(
        params(
            "q",
            "*:*",
            "json.facet",
            "{"
                + "books:{ type:terms, field:book_s, facet:{ pages:{type:terms, field:v_t, domain:{"
                + toChildren
                + "}} } }"
                + "}"),
        "facets=={ count:10"
            + ", books:{buckets:[{val:A,count:1,pages:{buckets:[]}}"
            + "                 ,{val:B,count:1,pages:{buckets:[{val:y,count:3},{val:x,count:2},{val:z,count:2}]}}"
            + "                 ,{val:C,count:1,pages:{buckets:[{val:x,count:1},{val:y,count:1},{val:z,count:1}]}}"
            + "                 ,{val:D,count:1,pages:{buckets:[]}}"
            + "] }"
            + "}");

    // test filter after join
    client.testJQ(
        params(
            p,
            "q",
            "*:*",
            "json.facet",
            "{ "
                + "pages1:{type:terms, field:v_t, domain:{"
                + toChildren
                + ", filter:'*:*'} }"
                + ",pages2:{type:terms, field:v_t, domain:{"
                + toChildren
                + ", filter:'-id:3.1'} }"
                + ",books:{type:terms, field:v_t, domain:{"
                + toParents
                + ", filter:'*:*'} }"
                + ",books2:{type:terms, field:v_t, domain:{"
                + toParents
                + ", filter:'id:2'} }"
                + "}"),
        "facets=={ count:10"
            + ", pages1:{ buckets:[ {val:y,count:4},{val:x,count:3},{val:z,count:3} ] }"
            + ", pages2:{ buckets:[ {val:y,count:4},{val:z,count:3},{val:x,count:2} ] }"
            + ", books:{ buckets:[ {val:q,count:2},{val:w,count:2},{val:e,count:1} ] }"
            + ", books2:{ buckets:[ {val:q,count:1}, {val:w,count:1} ] }"
            + "}");

    // test other various ways to get filters
    client.testJQ(
        params(
            p,
            "q",
            "*:*",
            "f1",
            "-id:3.1",
            "f2",
            "id:2",
            "json.facet",
            "{ "
                + "pages1:{type:terms, field:v_t, domain:{"
                + toChildren
                + ", filter:[]} }"
                + ",pages2:{type:terms, field:v_t, domain:{"
                + toChildren
                + ", filter:{param:f1} } }"
                + ",books:{type:terms, field:v_t, domain:{"
                + toParents
                + ", filter:[{param:q},{param:missing_param}]} }"
                + ",books2:{type:terms, field:v_t, domain:{"
                + toParents
                + ", filter:[{param:f2}] } }"
                + "}"),
        "facets=={ count:10"
            + ", pages1:{ buckets:[ {val:y,count:4},{val:x,count:3},{val:z,count:3} ] }"
            + ", pages2:{ buckets:[ {val:y,count:4},{val:z,count:3},{val:x,count:2} ] }"
            + ", books:{ buckets:[ {val:q,count:2},{val:w,count:2},{val:e,count:1} ] }"
            + ", books2:{ buckets:[ {val:q,count:1}, {val:w,count:1} ] }"
            + "}");
  }

  @Test
  public void testFacetValueTypes() throws Exception {
    doFacetValueTypeValidation(Client.localClient());
  }

  @Test
  public void testFacetValueTypesDistrib() throws Exception {
    initServers();
    Client client = servers.getClient(random().nextInt());
    client
        .queryDefaults()
        .set("shards", servers.getShards())
        .set("debugQuery", Boolean.toString(random().nextBoolean()));
    doFacetValueTypeValidation(client);
  }

  private void doFacetValueTypeValidation(Client client) throws Exception {
    indexSimple(client);

    client.testXQ(
        params(
            "q",
            "*:*",
            "rows",
            "0",
            "json.facet",
            "{cat_s:{type:terms,field:cat_s,mincount:0,missing:true,allBuckets:true,numBuckets:true,limit:1}}"),
        "/response/lst[@name='facets']/long[@name='count'][.=6]", // count
        // total number of buckets
        "/response/lst[@name='facets']/lst[@name='cat_s']/long[@name='numBuckets'][.=2]",
        "*[count(/response/lst[@name='facets']/lst[@name='cat_s']/arr[@name='buckets']/lst)=1]", // no of entries
        "/response/lst[@name='facets']/lst[@name='cat_s']/lst[@name='allBuckets']/long[@name='count'][.=5]", // allBuckets
        "/response/lst[@name='facets']/lst[@name='cat_s']/lst[@name='missing']/long[@name='count'][.=1]", // missing
        "/response/lst[@name='facets']/lst[@name='cat_s']/arr[@name='buckets']/lst[1]/str[@name='val'][.='B']", // facet value
        "/response/lst[@name='facets']/lst[@name='cat_s']/arr[@name='buckets']/lst[1]/long[@name='count'][.='3']" // facet count
        );

    // aggregations types for string
    client.testXQ(
        params(
            "q",
            "*:*",
            "rows",
            "0",
            "json.facet",
            "{unique:'unique(cat_s)',hll:'hll(cat_s)',vals:'countvals(cat_s)',missing:'missing(cat_s)'}"),
        "/response/lst[@name='facets']/long[@name='count'][.=6]", // count
        "/response/lst[@name='facets']/long[@name='unique'][.=2]", // unique
        "/response/lst[@name='facets']/long[@name='hll'][.=2]", // hll
        "/response/lst[@name='facets']/long[@name='vals'][.=5]", // values
        "/response/lst[@name='facets']/long[@name='missing'][.=1]" // missing
        );

    // aggregations types for number
    client.testXQ(
        params(
            "q",
            "*:*",
            "rows",
            "0",
            "json.facet",
            "{unique:'unique(num_i)',hll:'hll(num_i)',vals:'countvals(num_i)',missing:'missing(num_i)'}"),
        "/response/lst[@name='facets']/long[@name='count'][.=6]", // count
        "/response/lst[@name='facets']/long[@name='unique'][.=4]", // unique
        "/response/lst[@name='facets']/long[@name='hll'][.=4]", // hll
        "/response/lst[@name='facets']/long[@name='vals'][.=5]", // values
        "/response/lst[@name='facets']/long[@name='missing'][.=1]" // missing
        );

    // aggregations types for multi-valued number
    client.testXQ(
        params(
            "q",
            "*:*",
            "rows",
            "0",
            "json.facet",
            "{unique:'unique(num_is)',hll:'hll(num_is)',vals:'countvals(num_is)',missing:'missing(num_is)'}"),
        "/response/lst[@name='facets']/long[@name='count'][.=6]", // count
        "/response/lst[@name='facets']/long[@name='unique'][.=7]", // unique
        "/response/lst[@name='facets']/long[@name='hll'][.=7]", // hll
        "/response/lst[@name='facets']/long[@name='vals'][.=9]", // values
        "/response/lst[@name='facets']/long[@name='missing'][.=1]" // missing
        );
  }

  public void XtestPercentiles() {
    AVLTreeDigest catA = new AVLTreeDigest(100);
    catA.add(4);
    catA.add(2);

    AVLTreeDigest catB = new AVLTreeDigest(100);
    catB.add(-9);
    catB.add(11);
    catB.add(-5);

    AVLTreeDigest all = new AVLTreeDigest(100);
    all.add(catA);
    all.add(catB);

    System.out.println(str(catA));
    System.out.println(str(catB));
    System.out.println(str(all));

    // 2.0 2.2 3.0 3.8 4.0
    // -9.0 -8.2 -5.0 7.800000000000001 11.0
    // -9.0 -7.3999999999999995 2.0 8.200000000000001 11.0
  }

  private static String str(AVLTreeDigest digest) {
    StringBuilder sb = new StringBuilder();
    for (double d : new double[] {0, .1, .5, .9, 1}) {
      sb.append(" ").append(digest.quantile(d));
    }
    return sb.toString();
  }

  /** test code to ensure TDigest is working as we expect. */
  public void XtestTDigest() {
    AVLTreeDigest t1 = new AVLTreeDigest(100);
    t1.add(10, 1);
    t1.add(90, 1);
    t1.add(50, 1);

    System.out.println(t1.quantile(0.1));
    System.out.println(t1.quantile(0.5));
    System.out.println(t1.quantile(0.9));

    assertEquals(t1.quantile(0.5), 50.0, 0.01);

    AVLTreeDigest t2 = new AVLTreeDigest(100);
    t2.add(130, 1);
    t2.add(170, 1);
    t2.add(90, 1);

    System.out.println(t2.quantile(0.1));
    System.out.println(t2.quantile(0.5));
    System.out.println(t2.quantile(0.9));

    AVLTreeDigest top = new AVLTreeDigest(100);

    t1.compress();
    ByteBuffer buf = ByteBuffer.allocate(t1.byteSize()); // upper bound
    t1.asSmallBytes(buf);
    byte[] arr1 = Arrays.copyOf(buf.array(), buf.position());

    ByteBuffer rbuf = ByteBuffer.wrap(arr1);
    top.add(AVLTreeDigest.fromBytes(rbuf));

    System.out.println(top.quantile(0.1));
    System.out.println(top.quantile(0.5));
    System.out.println(top.quantile(0.9));

    t2.compress();
    ByteBuffer buf2 = ByteBuffer.allocate(t2.byteSize()); // upper bound
    t2.asSmallBytes(buf2);
    byte[] arr2 = Arrays.copyOf(buf2.array(), buf2.position());

    ByteBuffer rbuf2 = ByteBuffer.wrap(arr2);
    top.add(AVLTreeDigest.fromBytes(rbuf2));

    System.out.println(top.quantile(0.1));
    System.out.println(top.quantile(0.5));
    System.out.println(top.quantile(0.9));
  }

  public void XtestHLL() {
    HLLAgg.HLLFactory fac = new HLLAgg.HLLFactory();
    HLL hll = fac.getHLL();
    hll.addRaw(123456789);
    hll.addRaw(987654321);
  }

  /** atomically resets the actual AtomicLong value matches the expected and resets it to 0 */
  private static void assertEqualsAndReset(String msg, long expected, AtomicLong actual) {
    final long current = actual.getAndSet(0);
    assertEquals(msg, expected, current);
  }

  /** atomically resets the actual AtomicLong value matches the expected and resets it to 0 */
  private static void assertEqualsAndReset(long expected, AtomicLong actual) {
    final long current = actual.getAndSet(0);
    assertEquals(expected, current);
  }
}<|MERGE_RESOLUTION|>--- conflicted
+++ resolved
@@ -2813,11 +2813,7 @@
         "facets=={ 'count':6, "
             + "sum1:0.0, sumsq1:51.5, avg1:0.0, mind:-5.0, maxd:3.0"
             + ", mini:-5, maxi:3, mins:'a', maxs:'b'"
-<<<<<<< HEAD
-            + ", stddev:2.712405363721075, variance:7.3571428571, median:0.0, perc:[-5.0,2.5,3.0], maxss:'b'"
-=======
             + ", stddev:2.712405363721075, variance:7.3571428571, median:0.0, perc:[-5.0,3.0,3.0], maxss:'b'"
->>>>>>> ca6a71e3
             + "}");
 
     // test sorting by multi-valued
