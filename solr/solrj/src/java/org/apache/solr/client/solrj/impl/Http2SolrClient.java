--- conflicted
+++ resolved
@@ -383,7 +383,7 @@
             .newRequest(basePath + "update" + requestParams.toQueryString())
             .method(HttpMethod.POST)
             .body(content);
-    decorateRequest(postRequest, updateRequest, null);
+    decorateRequest(postRequest, updateRequest, false);
     InputStreamResponseListener responseListener = new InputStreamReleaseTrackingResponseListener();
     postRequest.send(responseListener);
 
@@ -485,12 +485,6 @@
                     });
               }
 
-<<<<<<< HEAD
-      req = makeRequestAndSend(solrRequest, url, listener, asyncListener);
-    } catch (SolrServerException | IOException e) {
-      asyncListener.onFailure(e);
-      return FAILED_MAKING_REQUEST_CANCELLABLE;
-=======
               @Override
               public void onFailure(Response response, Throwable failure) {
                 super.onFailure(response, failure);
@@ -510,7 +504,6 @@
       } catch (IOException ioe) {
         future.completeExceptionally(ioe);
       }
->>>>>>> ca6a71e3
     }
     return future;
   }
@@ -527,11 +520,7 @@
     Request req = null;
     try {
       InputStreamResponseListener listener = new InputStreamReleaseTrackingResponseListener();
-<<<<<<< HEAD
-      req = makeRequestAndSend(solrRequest, url, listener, null);
-=======
       req = sendRequest(makeRequest(solrRequest, url, false), listener);
->>>>>>> ca6a71e3
       Response response = listener.get(idleTimeoutMillis, TimeUnit.MILLISECONDS);
       url = req.getURI().toString();
       InputStream is = listener.getInputStream();
@@ -602,16 +591,7 @@
     }
   }
 
-<<<<<<< HEAD
-  static String basicAuthCredentialsToAuthorizationString(String user, String pass) {
-    String userPass = user + ":" + pass;
-    return "Basic " + Base64.getEncoder().encodeToString(userPass.getBytes(FALLBACK_CHARSET));
-  }
-
-  private void decorateRequest(Request req, SolrRequest<?> solrRequest, AsyncListener<NamedList<Object>> asyncListener) {
-=======
   private void decorateRequest(Request req, SolrRequest<?> solrRequest, boolean isAsync) {
->>>>>>> ca6a71e3
     req.headers(headers -> headers.remove(HttpHeader.ACCEPT_ENCODING));
 
     if (requestTimeoutMillis > 0) {
@@ -631,9 +611,8 @@
       req.onComplete(listener);
     }
 
-    if (asyncListener != null) {
+    if (isAsync) {
       req.onRequestQueued(asyncTracker.queuedListener);
-      req.onRequestBegin(request -> asyncListener.onStart());
       req.onComplete(asyncTracker.completeListener);
     }
 
@@ -675,39 +654,22 @@
     }
   }
 
-<<<<<<< HEAD
-  private Request makeRequestAndSend(
-      SolrRequest<?> solrRequest, String url, InputStreamResponseListener listener, AsyncListener<NamedList<Object>> asyncListener)
-=======
   private MakeRequestReturnValue makeRequest(
       SolrRequest<?> solrRequest, String url, boolean isAsync)
->>>>>>> ca6a71e3
       throws IOException, SolrServerException {
     ModifiableSolrParams wparams = initalizeSolrParams(solrRequest, responseParser(solrRequest));
 
     if (SolrRequest.METHOD.GET == solrRequest.getMethod()) {
       validateGetRequest(solrRequest);
       var r = httpClient.newRequest(url + wparams.toQueryString()).method(HttpMethod.GET);
-<<<<<<< HEAD
-      decorateRequest(r, solrRequest, asyncListener);
-      r.send(listener);
-      return r;
-=======
       decorateRequest(r, solrRequest, isAsync);
       return new MakeRequestReturnValue(r);
->>>>>>> ca6a71e3
     }
 
     if (SolrRequest.METHOD.DELETE == solrRequest.getMethod()) {
       var r = httpClient.newRequest(url + wparams.toQueryString()).method(HttpMethod.DELETE);
-<<<<<<< HEAD
-      decorateRequest(r, solrRequest, asyncListener);
-      r.send(listener);
-      return r;
-=======
       decorateRequest(r, solrRequest, isAsync);
       return new MakeRequestReturnValue(r);
->>>>>>> ca6a71e3
     }
 
     if (SolrRequest.METHOD.POST == solrRequest.getMethod()
@@ -724,17 +686,8 @@
       if (contentWriter != null) {
         var content = new OutputStreamRequestContent(contentWriter.getContentType());
         var r = httpClient.newRequest(url + wparams.toQueryString()).method(method).body(content);
-<<<<<<< HEAD
-        decorateRequest(r, solrRequest, asyncListener);
-        r.send(listener);
-        try (var output = content.getOutputStream()) {
-          contentWriter.write(output);
-        }
-        return r;
-=======
         decorateRequest(r, solrRequest, isAsync);
         return new MakeRequestReturnValue(r, contentWriter, content);
->>>>>>> ca6a71e3
 
       } else if (streams == null || isMultipart) {
         // send server list and request list as query string params
@@ -742,14 +695,8 @@
         queryParams.add(calculateQueryParams(solrRequest.getQueryParams(), wparams));
         Request req = httpClient.newRequest(url + queryParams.toQueryString()).method(method);
         var r = fillContentStream(req, streams, wparams, isMultipart);
-<<<<<<< HEAD
-        decorateRequest(r, solrRequest, asyncListener);
-        r.send(listener);
-        return r;
-=======
         decorateRequest(r, solrRequest, isAsync);
         return new MakeRequestReturnValue(r);
->>>>>>> ca6a71e3
 
       } else {
         // If it has one stream, it is the post body, put the params in the URL
@@ -758,14 +705,8 @@
             new InputStreamRequestContent(
                 contentStream.getContentType(), contentStream.getStream());
         var r = httpClient.newRequest(url + wparams.toQueryString()).method(method).body(content);
-<<<<<<< HEAD
-        decorateRequest(r, solrRequest, asyncListener);
-        r.send(listener);
-        return r;
-=======
         decorateRequest(r, solrRequest, isAsync);
         return new MakeRequestReturnValue(r);
->>>>>>> ca6a71e3
       }
     }
 
