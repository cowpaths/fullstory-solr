--- conflicted
+++ resolved
@@ -467,43 +467,6 @@
 
     Request req;
     try {
-<<<<<<< HEAD
-      req = makeRequest(solrRequest, collection);
-    } catch (SolrServerException | IOException e) {
-      asyncListener.onFailure(e);
-      return FAILED_MAKING_REQUEST_CANCELLABLE;
-    }
-    final ResponseParser parser =
-        solrRequest.getResponseParser() == null ? this.parser : solrRequest.getResponseParser();
-    MDCCopyHelper mdcCopyHelper = new MDCCopyHelper();
-    req.onRequestQueued(asyncTracker.queuedListener)
-        .onRequestBegin(request -> asyncListener.onStart())
-        .onComplete(asyncTracker.completeListener)
-        .send(
-            new InputStreamResponseListener() {
-              @Override
-              public void onHeaders(Response response) {
-                super.onHeaders(response);
-                InputStreamResponseListener listener = this;
-                executor.execute(
-                    () -> {
-                      InputStream is = listener.getInputStream();
-                      assert ObjectReleaseTracker.track(is);
-                      try {
-                        NamedList<Object> body =
-                            processErrorsAndResponse(
-                                solrRequest, parser, response, is, req.getURI().toString());
-                        mdcCopyHelper.onBegin(null);
-                        log.debug("response processing success");
-                        asyncListener.onSuccess(body);
-                      } catch (RemoteSolrException e) {
-                        if (SolrException.getRootCause(e) != CANCELLED_EXCEPTION) {
-                          mdcCopyHelper.onBegin(null);
-                          log.debug("response processing failed");
-                          asyncListener.onFailure(e);
-                        }
-                      } catch (SolrServerException e) {
-=======
       String url = getRequestPath(solrRequest, collection);
       InputStreamResponseListener listener =
           new InputStreamReleaseTrackingResponseListener() {
@@ -521,7 +484,6 @@
                       asyncListener.onSuccess(body);
                     } catch (RemoteSolrException e) {
                       if (SolrException.getRootCause(e) != CANCELLED_EXCEPTION) {
->>>>>>> 2cb01ce8
                         mdcCopyHelper.onBegin(null);
                         log.debug("response processing failed", e);
                         asyncListener.onFailure(e);
@@ -1058,9 +1020,7 @@
   }
 
   private static class AsyncTracker {
-    private static final int MAX_OUTSTANDING_REQUESTS =
-        Integer.parseInt(System.getProperty("solr.http2.maxOutstandingRequests", "1000"));
-    private static final int MAX_REQUESTS_QUEUED_PER_DESTINATION = 3000;
+    private static final int MAX_OUTSTANDING_REQUESTS = 1000;
 
     // wait for async requests
     private final Phaser phaser;
@@ -1090,7 +1050,8 @@
     }
 
     int getMaxRequestsQueuedPerDestination() {
-      return MAX_REQUESTS_QUEUED_PER_DESTINATION;
+      // comfortably above max outstanding requests
+      return MAX_OUTSTANDING_REQUESTS * 3;
     }
 
     public void waitForComplete() {
