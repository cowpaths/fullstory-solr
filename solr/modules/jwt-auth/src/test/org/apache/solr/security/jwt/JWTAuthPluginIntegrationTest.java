/*
 * Licensed to the Apache Software Foundation (ASF) under one or more
 * contributor license agreements.  See the NOTICE file distributed with
 * this work for additional information regarding copyright ownership.
 * The ASF licenses this file to You under the Apache License, Version 2.0
 * (the "License"); you may not use this file except in compliance with
 * the License.  You may obtain a copy of the License at
 *
 *     http://www.apache.org/licenses/LICENSE-2.0
 *
 * Unless required by applicable law or agreed to in writing, software
 * distributed under the License is distributed on an "AS IS" BASIS,
 * WITHOUT WARRANTIES OR CONDITIONS OF ANY KIND, either express or implied.
 * See the License for the specific language governing permissions and
 * limitations under the License.
 */
package org.apache.solr.security.jwt;

import static java.nio.charset.StandardCharsets.UTF_8;
import static org.apache.solr.security.jwt.JWTAuthPluginTest.JWT_TEST_PATH;

import java.io.BufferedReader;
import java.io.IOException;
import java.io.InputStream;
import java.io.InputStreamReader;
import java.io.OutputStream;
import java.net.HttpURLConnection;
import java.net.URL;
import java.nio.charset.Charset;
import java.nio.charset.StandardCharsets;
import java.nio.file.Files;
import java.nio.file.Path;
import java.security.KeyStore;
import java.util.Base64;
import java.util.HashMap;
import java.util.Map;
import java.util.Set;
import java.util.concurrent.TimeUnit;
import java.util.stream.Collectors;
import javax.net.ssl.KeyManagerFactory;
import javax.net.ssl.SSLContext;
import javax.net.ssl.SSLSocketFactory;
import javax.net.ssl.TrustManagerFactory;
import no.nav.security.mock.oauth2.MockOAuth2Server;
import no.nav.security.mock.oauth2.OAuth2Config;
import no.nav.security.mock.oauth2.http.MockWebServerWrapper;
import no.nav.security.mock.oauth2.token.DefaultOAuth2TokenCallback;
import okhttp3.mockwebserver.MockWebServer;
import org.apache.http.HttpHeaders;
import org.apache.http.HttpResponse;
import org.apache.http.client.HttpClient;
import org.apache.http.client.methods.HttpPost;
import org.apache.http.entity.ByteArrayEntity;
import org.apache.http.entity.ContentType;
import org.apache.http.impl.client.CloseableHttpClient;
import org.apache.solr.SolrTestCaseJ4;
import org.apache.solr.client.solrj.impl.HttpClientUtil;
import org.apache.solr.cloud.MiniSolrCloudCluster;
import org.apache.solr.cloud.SolrCloudAuthTestCase;
import org.apache.solr.common.SolrException;
import org.apache.solr.common.util.Pair;
import org.apache.solr.common.util.TimeSource;
import org.apache.solr.common.util.Utils;
import org.apache.solr.util.CryptoKeys;
import org.apache.solr.util.RTimer;
import org.apache.solr.util.TimeOut;
import org.jose4j.jwk.PublicJsonWebKey;
import org.jose4j.jwk.RsaJsonWebKey;
import org.jose4j.jwk.RsaJwkGenerator;
import org.jose4j.jws.AlgorithmIdentifiers;
import org.jose4j.jws.JsonWebSignature;
import org.jose4j.jwt.JwtClaims;
import org.jose4j.lang.JoseException;
import org.junit.After;
import org.junit.AfterClass;
import org.junit.BeforeClass;
import org.junit.Test;

/**
 * Validate that JWT token authentication works in a real cluster.
 *
 * <p>TODO: Test also using SolrJ as client. But that requires a way to set Authorization header on
 * request, see SOLR-13070<br>
 * This is also the reason we use {@link org.apache.solr.SolrTestCaseJ4.SuppressSSL} annotation,
 * since we use HttpUrlConnection
 */
@SolrTestCaseJ4.SuppressSSL
public class JWTAuthPluginIntegrationTest extends SolrCloudAuthTestCase {

  private static String mockOAuthToken;
  private static Path pemFilePath;
  private static Path wrongPemFilePath;
  private static String jwtStaticTestToken;
  private static JsonWebSignature jws;
  private static String jwtTokenWrongSignature;
  private static MockOAuth2Server mockOAuth2Server;

  @BeforeClass
  public static void beforeClass() throws Exception {
    // Setup an OAuth2 mock server with SSL
    Path p12Cert = JWT_TEST_PATH().resolve("security").resolve("jwt_plugin_idp_certs.p12");
    pemFilePath = JWT_TEST_PATH().resolve("security").resolve("jwt_plugin_idp_cert.pem");
    wrongPemFilePath = JWT_TEST_PATH().resolve("security").resolve("jwt_plugin_idp_wrongcert.pem");

    mockOAuth2Server = createMockOAuthServer(p12Cert, "secret");
    mockOAuth2Server.start();
    mockOAuthToken =
        mockOAuth2Server
            .issueToken("default", "myClientId", new DefaultOAuth2TokenCallback())
            .serialize();
    initStaticJwt();
  }

  @AfterClass
  public static void afterClass() throws Exception {
    if (mockOAuth2Server != null) {
      mockOAuth2Server.shutdown();
    }
  }

  @Override
  @After
  public void tearDown() throws Exception {
    shutdownCluster();
    super.tearDown();
  }

  @Test
  @BadApple(bugUrl = "https://issues.apache.org/jira/browse/SOLR-15484")
  public void mockOAuth2Server() throws Exception {
    MiniSolrCloudCluster myCluster = configureClusterMockOauth(2, pemFilePath, 10000);
    String baseUrl = myCluster.getRandomJetty(random()).getBaseUrl().toString();

    // First attempt without token fails
    Map<String, String> headers = getHeaders(baseUrl + "/admin/info/system", null);
    assertEquals("Should have received 401 code", "401", headers.get("code"));

    // Second attempt with token from Oauth mock server succeeds
    headers = getHeaders(baseUrl + "/admin/info/system", mockOAuthToken);
    assertEquals("200", headers.get("code"));
    myCluster.shutdown();
  }

  @Test
  public void mockOAuth2ServerWrongPEMInTruststore() {
    // JWTAuthPlugin throws SSLHandshakeException when fetching JWK, so this trips cluster init
    assertThrows(Exception.class, () -> configureClusterMockOauth(2, wrongPemFilePath, 2000));
  }

  public void testStaticJwtKeys() throws Exception {
    MiniSolrCloudCluster myCluster = configureClusterStaticKeys("jwt_plugin_jwk_security.json");
    String baseUrl = myCluster.getRandomJetty(random()).getBaseUrl().toString();

    // No token fails
    assertThrows(IOException.class, () -> get(baseUrl + "/admin/info/system", null));

    // Validate X-Solr-AuthData headers
    Map<String, String> headers = getHeaders(baseUrl + "/admin/info/system", null);
    assertEquals("Should have received 401 code", "401", headers.get("code"));
    assertEquals("Bearer realm=\"my-solr-jwt\"", headers.get("WWW-Authenticate"));
    String authData = new String(Base64.getDecoder().decode(headers.get("X-Solr-AuthData")), UTF_8);
    assertEquals(
        "{\n"
<<<<<<< HEAD
            + "\"scope\":\"solr:admin\",\n"
            + "\"redirect_uris\":[],\n"
            + "\"authorizationEndpoint\":\"http://acmepaymentscorp/oauth/auz/authorize\",\n"
            + "\"client_id\":\"solr-cluster\"}",
=======
            + "  \"tokenEndpoint\":\"http://acmepaymentscorp/oauth/oauth20/token\",\n"
            + "  \"authorization_flow\":\"code_pkce\",\n"
            + "  \"scope\":\"solr:admin\",\n"
            + "  \"redirect_uris\":[],\n"
            + "  \"authorizationEndpoint\":\"http://acmepaymentscorp/oauth/auz/authorize\",\n"
            + "  \"client_id\":\"solr-cluster\"}",
>>>>>>> 2cb01ce8
        authData);
    myCluster.shutdown();
  }

  @Test
  public void infoRequestValidateXSolrAuthHeadersBlockUnknownFalse() throws Exception {
    // https://issues.apache.org/jira/browse/SOLR-14196
    MiniSolrCloudCluster myCluster =
        configureClusterStaticKeys("jwt_plugin_jwk_security_blockUnknownFalse.json");
    String baseUrl = myCluster.getRandomJetty(random()).getBaseUrl().toString();

    Map<String, String> headers = getHeaders(baseUrl + "/admin/info/system", null);
    assertEquals("Should have received 401 code", "401", headers.get("code"));
    assertEquals(
        "Bearer realm=\"my-solr-jwt-blockunknown-false\"", headers.get("WWW-Authenticate"));
    String authData = new String(Base64.getDecoder().decode(headers.get("X-Solr-AuthData")), UTF_8);
    assertEquals(
        "{\n"
<<<<<<< HEAD
            + "\"scope\":\"solr:admin\",\n"
            + "\"redirect_uris\":[],\n"
            + "\"authorizationEndpoint\":\"http://acmepaymentscorp/oauth/auz/authorize\",\n"
            + "\"client_id\":\"solr-cluster\"}",
=======
            + "  \"tokenEndpoint\":\"http://acmepaymentscorp/oauth/oauth20/token\",\n"
            + "  \"authorization_flow\":\"code_pkce\",\n"
            + "  \"scope\":\"solr:admin\",\n"
            + "  \"redirect_uris\":[],\n"
            + "  \"authorizationEndpoint\":\"http://acmepaymentscorp/oauth/auz/authorize\",\n"
            + "  \"client_id\":\"solr-cluster\"}",
>>>>>>> 2cb01ce8
        authData);
    myCluster.shutdown();
  }

  @Test
  public void testMetrics() throws Exception {
    // Here we use the "global" class-level cluster variable, but not for the other tests
    cluster = configureClusterStaticKeys("jwt_plugin_jwk_security.json");

    boolean isUseV2Api = random().nextBoolean();
    String authcPrefix = "/admin/authentication";
    if (isUseV2Api) {
      authcPrefix = "/____v2/cluster/security/authentication";
    }
    String baseUrl = cluster.getRandomJetty(random()).getBaseUrl().toString();
    CloseableHttpClient cl = HttpClientUtil.createClient(null);

    String COLLECTION = "jwtColl";
    createCollection(cluster, COLLECTION);

    // Missing token
    getAndFail(baseUrl + "/" + COLLECTION + "/query?q=*:*", null);
    assertAuthMetricsMinimums(2, 1, 0, 0, 1, 0);
    executeCommand(baseUrl + authcPrefix, cl, "{set-property : { blockUnknown: false}}", jws);
    verifySecurityStatus(
        cl,
        baseUrl + authcPrefix,
        "authentication/blockUnknown",
        "false",
        20,
        getBearerAuthHeader(jws));
    // Pass through
    verifySecurityStatus(cl, baseUrl + "/admin/info/key", "key", NOT_NULL_PREDICATE, 20);
    // Now succeeds since blockUnknown=false
    get(baseUrl + "/" + COLLECTION + "/query?q=*:*", null);
    executeCommand(baseUrl + authcPrefix, cl, "{set-property : { blockUnknown: true}}", null);
    verifySecurityStatus(
        cl,
        baseUrl + authcPrefix,
        "authentication/blockUnknown",
        "true",
        20,
        getBearerAuthHeader(jws));

    assertAuthMetricsMinimums(9, 4, 4, 0, 1, 0);

    // Wrong Credentials
    getAndFail(baseUrl + "/" + COLLECTION + "/query?q=*:*", jwtTokenWrongSignature);
    assertAuthMetricsMinimums(10, 4, 4, 1, 1, 0);

    // JWT parse error
    getAndFail(baseUrl + "/" + COLLECTION + "/query?q=*:*", "foozzz");
    assertAuthMetricsMinimums(11, 4, 4, 1, 1, 1);

    // Merged with createCollectionUpdateAndQueryDistributed()
    // Now update three documents
    assertAuthMetricsMinimums(1, 1, 0, 0, 0, 0);
    assertPkiAuthMetricsMinimums(2, 2, 0, 0, 0, 0);
    Pair<String, Integer> result =
        post(
            baseUrl + "/" + COLLECTION + "/update?commit=true",
            "[{\"id\" : \"1\"}, {\"id\": \"2\"}, {\"id\": \"3\"}]",
            jwtStaticTestToken);
    assertEquals(Integer.valueOf(200), result.second());
    assertAuthMetricsMinimums(4, 4, 0, 0, 0, 0);
    assertPkiAuthMetricsMinimums(2, 2, 0, 0, 0, 0);

    // First a non distributed query
    result = get(baseUrl + "/" + COLLECTION + "/query?q=*:*&distrib=false", jwtStaticTestToken);
    assertEquals(Integer.valueOf(200), result.second());
    assertAuthMetricsMinimums(5, 5, 0, 0, 0, 0);

    // Now do a distributed query, using JWTAuth for inter-node
    result = get(baseUrl + "/" + COLLECTION + "/query?q=*:*", jwtStaticTestToken);
    assertEquals(Integer.valueOf(200), result.second());
    assertAuthMetricsMinimums(10, 10, 0, 0, 0, 0);

    // Delete
    assertEquals(
        200,
        get(baseUrl + "/admin/collections?action=DELETE&name=" + COLLECTION, jwtStaticTestToken)
            .second()
            .intValue());
    assertAuthMetricsMinimums(11, 11, 0, 0, 0, 0);
    assertPkiAuthMetricsMinimums(4, 4, 0, 0, 0, 0);

    HttpClientUtil.close(cl);
  }

  static String getBearerAuthHeader(JsonWebSignature jws) throws JoseException {
    return "Bearer " + jws.getCompactSerialization();
  }

  /**
   * Configure solr cluster with a security.json talking to MockOAuth2 server
   *
   * @param numNodes number of nodes in cluster
   * @param pemFilePath path to PEM file for SSL cert to trust for OAuth2 server
   * @param timeoutMs how long to wait until the new security.json is applied to the cluster
   * @return an instance of the created cluster that the test can talk to
   */
  @SuppressWarnings("BusyWait")
  private MiniSolrCloudCluster configureClusterMockOauth(
      int numNodes, Path pemFilePath, long timeoutMs) throws Exception {
    MiniSolrCloudCluster myCluster =
        configureCluster(numNodes) // nodes
            .addConfig(
                "conf1",
                JWT_TEST_PATH().resolve("configsets").resolve("cloud-minimal").resolve("conf"))
            .withDefaultClusterProperty("useLegacyReplicaAssignment", "false")
            .build();
    String securityJson = createMockOAuthSecurityJson(pemFilePath);
    myCluster.zkSetData("/security.json", securityJson.getBytes(Charset.defaultCharset()), true);
    RTimer timer = new RTimer();
    do { // Wait timeoutMs time for the security.json change to take effect
      Thread.sleep(200);
      if (timer.getTime() > timeoutMs) {
        myCluster.shutdown();
        throw new Exception("Custom 'security.json' not applied in " + timeoutMs + "ms");
      }
    } while (myCluster.getJettySolrRunner(0).getCoreContainer().getAuthenticationPlugin() == null);
    myCluster.waitForAllNodes(10);
    return myCluster;
  }

  /**
   * Configure solr cluster with a security.json made for static keys
   *
   * @param securityJsonFilename file name of test json, relative to test-files/solr/security
   * @return an instance of the created cluster that the test can talk to
   */
  private MiniSolrCloudCluster configureClusterStaticKeys(String securityJsonFilename)
      throws Exception {
    MiniSolrCloudCluster myCluster =
        configureCluster(2) // nodes
            .withSecurityJson(JWT_TEST_PATH().resolve("security").resolve(securityJsonFilename))
            .addConfig(
                "conf1",
                JWT_TEST_PATH().resolve("configsets").resolve("cloud-minimal").resolve("conf"))
            .withDefaultClusterProperty("useLegacyReplicaAssignment", "false")
            .build();

    myCluster.waitForAllNodes(10);
    return myCluster;
  }

  /** Initialize some static JWT keys */
  private static void initStaticJwt() throws Exception {
    String jwkJSON =
        "{\n"
            + "  \"kty\": \"RSA\",\n"
            + "  \"d\": \"i6pyv2z3o-MlYytWsOr3IE1olu2RXZBzjPRBNgWAP1TlLNaphHEvH5aHhe_CtBAastgFFMuP29CFhaL3_tGczkvWJkSveZQN2AHWHgRShKgoSVMspkhOt3Ghha4CvpnZ9BnQzVHnaBnHDTTTfVgXz7P1ZNBhQY4URG61DKIF-JSSClyh1xKuMoJX0lILXDYGGcjVTZL_hci4IXPPTpOJHV51-pxuO7WU5M9252UYoiYyCJ56ai8N49aKIMsqhdGuO4aWUwsGIW4oQpjtce5eEojCprYl-9rDhTwLAFoBtjy6LvkqlR2Ae5dKZYpStljBjK8PJrBvWZjXAEMDdQ8PuQ\",\n"
            + "  \"e\": \"AQAB\",\n"
            + "  \"use\": \"sig\",\n"
            + "  \"kid\": \"test\",\n"
            + "  \"alg\": \"RS256\",\n"
            + "  \"n\": \"jeyrvOaZrmKWjyNXt0myAc_pJ1hNt3aRupExJEx1ewPaL9J9HFgSCjMrYxCB1ETO1NDyZ3nSgjZis-jHHDqBxBjRdq_t1E2rkGFaYbxAyKt220Pwgme_SFTB9MXVrFQGkKyjmQeVmOmV6zM3KK8uMdKQJ4aoKmwBcF5Zg7EZdDcKOFgpgva1Jq-FlEsaJ2xrYDYo3KnGcOHIt9_0NQeLsqZbeWYLxYni7uROFncXYV5FhSJCeR4A_rrbwlaCydGxE0ToC_9HNYibUHlkJjqyUhAgORCbNS8JLCJH8NUi5sDdIawK9GTSyvsJXZ-QHqo4cMUuxWV5AJtaRGghuMUfqQ\"\n"
            + "}";

    PublicJsonWebKey jwk = RsaJsonWebKey.Factory.newPublicJwk(jwkJSON);
    JwtClaims claims = JWTAuthPluginTest.generateClaims();
    jws = new JsonWebSignature();
    jws.setPayload(claims.toJson());
    jws.setKey(jwk.getPrivateKey());
    jws.setKeyIdHeaderValue(jwk.getKeyId());
    jws.setAlgorithmHeaderValue(AlgorithmIdentifiers.RSA_USING_SHA256);

    jwtStaticTestToken = jws.getCompactSerialization();

    PublicJsonWebKey jwk2 = RsaJwkGenerator.generateJwk(2048);
    jwk2.setKeyId("k2");
    JsonWebSignature jws2 = new JsonWebSignature();
    jws2.setPayload(claims.toJson());
    jws2.setKey(jwk2.getPrivateKey());
    jws2.setKeyIdHeaderValue(jwk2.getKeyId());
    jws2.setAlgorithmHeaderValue(AlgorithmIdentifiers.RSA_USING_SHA256);
    jwtTokenWrongSignature = jws2.getCompactSerialization();
  }

  private void getAndFail(String url, String token) {
    try {
      get(url, token);
      fail("Request to " + url + " with token " + token + " should have failed");
    } catch (Exception e) {
      /* Fall through */
    }
  }

  private Pair<String, Integer> get(String url, String token) throws IOException {
    URL createUrl = new URL(url);
    HttpURLConnection createConn = (HttpURLConnection) createUrl.openConnection();
    if (token != null) createConn.setRequestProperty("Authorization", "Bearer " + token);
    BufferedReader br2 =
        new BufferedReader(
            new InputStreamReader((InputStream) createConn.getContent(), StandardCharsets.UTF_8));
    String result = br2.lines().collect(Collectors.joining("\n"));
    int code = createConn.getResponseCode();
    createConn.disconnect();
    return new Pair<>(result, code);
  }

  private Map<String, String> getHeaders(String url, String token) throws IOException {
    URL createUrl = new URL(url);
    HttpURLConnection conn = (HttpURLConnection) createUrl.openConnection();
    if (token != null) conn.setRequestProperty("Authorization", "Bearer " + token);
    conn.connect();
    int code = conn.getResponseCode();
    Map<String, String> result = new HashMap<>();
    conn.getHeaderFields().forEach((k, v) -> result.put(k, v.get(0)));
    result.put("code", String.valueOf(code));
    conn.disconnect();
    return result;
  }

  private Pair<String, Integer> post(String url, String json, String token) throws IOException {
    URL createUrl = new URL(url);
    HttpURLConnection con = (HttpURLConnection) createUrl.openConnection();
    con.setRequestMethod("POST");
    con.setRequestProperty(HttpHeaders.CONTENT_TYPE, ContentType.APPLICATION_JSON.getMimeType());
    if (token != null) con.setRequestProperty("Authorization", "Bearer " + token);

    con.setDoOutput(true);
    OutputStream os = con.getOutputStream();
    os.write(json.getBytes(StandardCharsets.UTF_8));
    os.flush();
    os.close();

    con.connect();
    BufferedReader br2 =
        new BufferedReader(
            new InputStreamReader((InputStream) con.getContent(), StandardCharsets.UTF_8));
    String result = br2.lines().collect(Collectors.joining("\n"));
    int code = con.getResponseCode();
    con.disconnect();
    return new Pair<>(result, code);
  }

  private void createCollection(MiniSolrCloudCluster myCluster, String collectionName)
      throws IOException {
    String baseUrl = myCluster.getRandomJetty(random()).getBaseUrl().toString();
    assertEquals(
        200,
        get(
                baseUrl
                    + "/admin/collections?action=CREATE&name="
                    + collectionName
                    + "&numShards=2",
                jwtStaticTestToken)
            .second()
            .intValue());
    myCluster.waitForActiveCollection(collectionName, 2, 2);
  }

  private void executeCommand(String url, HttpClient cl, String payload, JsonWebSignature jws)
      throws Exception {

    // HACK: work around for SOLR-13464...
    //
    // note the authz/authn objects in use on each node before executing the command,
    // then wait until we see new objects on every node *after* executing the command
    // before returning...
    final Set<Map.Entry<String, Object>> initialPlugins =
        getAuthPluginsInUseForCluster(url).entrySet();

    HttpPost httpPost;
    HttpResponse r;
    httpPost = new HttpPost(url);
    if (jws != null) setAuthorizationHeader(httpPost, "Bearer " + jws.getCompactSerialization());
    httpPost.setEntity(new ByteArrayEntity(payload.getBytes(UTF_8)));
    httpPost.addHeader("Content-Type", "application/json; charset=UTF-8");
    r = cl.execute(httpPost);
    String response = new String(r.getEntity().getContent().readAllBytes(), StandardCharsets.UTF_8);
    assertEquals(
        "Non-200 response code. Response was " + response, 200, r.getStatusLine().getStatusCode());
    assertFalse("Response contained errors: " + response, response.contains("errorMessages"));
    Utils.consumeFully(r.getEntity());

    // HACK (continued)...
    final TimeOut timeout = new TimeOut(30, TimeUnit.SECONDS, TimeSource.NANO_TIME);
    timeout.waitFor(
        "core containers never fully updated their auth plugins",
        () -> {
          final Set<Map.Entry<String, Object>> tmpSet =
              getAuthPluginsInUseForCluster(url).entrySet();
          tmpSet.retainAll(initialPlugins);
          return tmpSet.isEmpty();
        });
  }

  /**
   * Creates a security.json string which points to the MockOAuth server using it's well-known URL
   * and trusting its SSL
   */
  private static String createMockOAuthSecurityJson(Path pemFilePath) throws IOException {
    String wellKnown = mockOAuth2Server.wellKnownUrl("default").toString();
    String pemCert =
        CryptoKeys.extractCertificateFromPem(Files.readString(pemFilePath))
            .replace("\\n", "\\\\n"); // Use literal \n to play well with JSON
    return "{\n"
        + "  \"authentication\" : {\n"
        + "    \"class\": \"solr.JWTAuthPlugin\",\n"
        + "    \"wellKnownUrl\": \""
        + wellKnown
        + "\",\n"
        + "    \"blockUnknown\": true\n"
        + "    \"trustedCerts\": \""
        + pemCert
        + "\"\n"
        + "  }\n"
        + "}";
  }

  /**
   * Create and return a MockOAuth2Server with given SSL certificate
   *
   * @param p12CertPath path to a p12 certificate store
   * @param secretKeyPass password to secret key
   */
  private static MockOAuth2Server createMockOAuthServer(Path p12CertPath, String secretKeyPass) {
    try {
      final KeyStore keystore = KeyStore.getInstance("pkcs12");
      keystore.load(Files.newInputStream(p12CertPath), secretKeyPass.toCharArray());
      final KeyManagerFactory keyManagerFactory =
          KeyManagerFactory.getInstance(KeyManagerFactory.getDefaultAlgorithm());
      keyManagerFactory.init(keystore, secretKeyPass.toCharArray());
      final TrustManagerFactory trustManagerFactory =
          TrustManagerFactory.getInstance(TrustManagerFactory.getDefaultAlgorithm());
      trustManagerFactory.init(keystore);

      MockWebServer mockWebServer;
      try (MockWebServerWrapper mockWebServerWrapper = new MockWebServerWrapper()) {
        mockWebServer = mockWebServerWrapper.getMockWebServer();
      }
      SSLContext sslContext = SSLContext.getInstance("TLSv1.2");
      sslContext.init(
          keyManagerFactory.getKeyManagers(), /*trustManagerFactory.getTrustManagers()*/
          null,
          null);
      SSLSocketFactory sf = sslContext.getSocketFactory();
      mockWebServer.useHttps(sf, false);

      OAuth2Config config = new OAuth2Config();
      ((MockWebServerWrapper) config.getHttpServer()).getMockWebServer().useHttps(sf, false);

      return new MockOAuth2Server(config);
    } catch (Exception e) {
      throw new SolrException(SolrException.ErrorCode.SERVER_ERROR, "Failed initializing SSL", e);
    }
  }
}<|MERGE_RESOLUTION|>--- conflicted
+++ resolved
@@ -161,19 +161,12 @@
     String authData = new String(Base64.getDecoder().decode(headers.get("X-Solr-AuthData")), UTF_8);
     assertEquals(
         "{\n"
-<<<<<<< HEAD
+            + "\"tokenEndpoint\":\"http://acmepaymentscorp/oauth/oauth20/token\",\n"
+            + "\"authorization_flow\":\"code_pkce\",\n"
             + "\"scope\":\"solr:admin\",\n"
             + "\"redirect_uris\":[],\n"
             + "\"authorizationEndpoint\":\"http://acmepaymentscorp/oauth/auz/authorize\",\n"
             + "\"client_id\":\"solr-cluster\"}",
-=======
-            + "  \"tokenEndpoint\":\"http://acmepaymentscorp/oauth/oauth20/token\",\n"
-            + "  \"authorization_flow\":\"code_pkce\",\n"
-            + "  \"scope\":\"solr:admin\",\n"
-            + "  \"redirect_uris\":[],\n"
-            + "  \"authorizationEndpoint\":\"http://acmepaymentscorp/oauth/auz/authorize\",\n"
-            + "  \"client_id\":\"solr-cluster\"}",
->>>>>>> 2cb01ce8
         authData);
     myCluster.shutdown();
   }
@@ -192,19 +185,12 @@
     String authData = new String(Base64.getDecoder().decode(headers.get("X-Solr-AuthData")), UTF_8);
     assertEquals(
         "{\n"
-<<<<<<< HEAD
+            + "\"tokenEndpoint\":\"http://acmepaymentscorp/oauth/oauth20/token\",\n"
+            + "\"authorization_flow\":\"code_pkce\",\n"
             + "\"scope\":\"solr:admin\",\n"
             + "\"redirect_uris\":[],\n"
             + "\"authorizationEndpoint\":\"http://acmepaymentscorp/oauth/auz/authorize\",\n"
             + "\"client_id\":\"solr-cluster\"}",
-=======
-            + "  \"tokenEndpoint\":\"http://acmepaymentscorp/oauth/oauth20/token\",\n"
-            + "  \"authorization_flow\":\"code_pkce\",\n"
-            + "  \"scope\":\"solr:admin\",\n"
-            + "  \"redirect_uris\":[],\n"
-            + "  \"authorizationEndpoint\":\"http://acmepaymentscorp/oauth/auz/authorize\",\n"
-            + "  \"client_id\":\"solr-cluster\"}",
->>>>>>> 2cb01ce8
         authData);
     myCluster.shutdown();
   }
